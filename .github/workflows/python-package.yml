# This workflow will install Python dependencies, run tests and lint with a variety of Python versions
# For more information see: https://help.github.com/actions/language-and-framework-guides/using-python-with-github-actions

name: Kombu

on:
  push:
    branches: [ 'main']
    paths:
        - '**.py'
        - '**.txt'
        - '.github/workflows/python-package.yml'
        - '**.toml'
        - "tox.ini"
  pull_request:
    branches: [ 'main' ]
    paths:
        - '**.py'
        - '**.txt'
        - '**.toml'
        - '.github/workflows/python-package.yml'
        - "tox.ini"
  workflow_dispatch:


permissions:
  contents: read # to fetch code (actions/checkout)

jobs:
  Unit:

    runs-on: ${{ matrix.os }}
    strategy:
      fail-fast: false
      matrix:
<<<<<<< HEAD
        python-version: ['3.9', '3.10', '3.11', '3.12', '3.13']
        os: ["blacksmith-4vcpu-ubuntu-2204"]
=======
        python-version: ['3.8', '3.9', '3.10', '3.11', '3.12', '3.13']
        os: ["blacksmith-4vcpu-ubuntu-2404"]
>>>>>>> f2eebcf0

    steps:
    - name: Install apt packages
      if: startsWith(matrix.os, 'blacksmith-4vcpu-ubuntu')
      run: sudo apt-get update && sudo apt-get install libcurl4-openssl-dev libssl-dev
    - uses: actions/checkout@v5
    - name: Set up Python ${{ matrix.python-version }}
      uses: useblacksmith/setup-python@v6
      with:
        python-version: ${{ matrix.python-version }}
        allow-prereleases: true
        cache: 'pip'
        cache-dependency-path: '**/setup.py'

    - name: Install tox
      run: python -m pip install --upgrade pip wheel tox tox-docker
    - name: >
        Run tox for
        "${{ matrix.python-version }}-unit"
      timeout-minutes: 5
      run: >
          tox --verbose --verbose -e
          "${{ matrix.python-version }}-unit" -vv

    - name: Upload test results to Codecov
      if: ${{ !cancelled() }} # Run even if tests fail
      uses: codecov/test-results-action@v1
      with:
        token: ${{ secrets.CODECOV_TOKEN }}

    - uses: codecov/codecov-action@v5
      with:
        fail_ci_if_error: false # optional (default = false)
        token: ${{ secrets.CODECOV_TOKEN }}
        verbose: true # optional (default = false)

  Integration:
      needs:
      - Unit
      if: needs.Unit.result == 'success'

      runs-on: blacksmith-4vcpu-ubuntu-2404
      strategy:
          fail-fast: false
          matrix:
              python-version: ['3.9', '3.10', '3.11', '3.12', '3.13']
              toxenv: [
                  'py-amqp',
                  'py-redis',
                  'py-mongodb',
                  'py-kafka'
              ]
              experimental: [false]
              include:
                - python-version: pypy3.10
                  toxenv: 'py-amqp'
                  experimental: true
                - python-version: pypy3.10
                  toxenv: 'py-redis'
                  experimental: true
                - python-version: pypy3.10
                  toxenv: 'py-mongodb'
                  experimental: true
                # - python-version: pypy3.10
                #   toxenv: 'py-kafka'
                #   experimental: true

      steps:
          -   name: Install apt packages
              run: sudo apt-get update && sudo apt-get install libcurl4-openssl-dev libssl-dev

          -   uses: actions/checkout@v5
          -   name: Set up Python ${{ matrix.python-version }}
              uses: useblacksmith/setup-python@v6
              with:
                  python-version: ${{ matrix.python-version }}
                  allow-prereleases: true
                  cache: 'pip'
                  cache-dependency-path: '**/setup.py'
          -   name: Install tox
              run: python -m pip install --upgrade pip wheel tox tox-docker
          -   name: >
                  Run tox for
                  "${{ matrix.python-version }}-linux-integration-${{ matrix.toxenv }}"
              timeout-minutes: 30
              run: >
                  tox --verbose --verbose -e
                  "${{ matrix.python-version }}-linux-integration-${{ matrix.toxenv }}" -vv<|MERGE_RESOLUTION|>--- conflicted
+++ resolved
@@ -33,13 +33,9 @@
     strategy:
       fail-fast: false
       matrix:
-<<<<<<< HEAD
         python-version: ['3.9', '3.10', '3.11', '3.12', '3.13']
-        os: ["blacksmith-4vcpu-ubuntu-2204"]
-=======
-        python-version: ['3.8', '3.9', '3.10', '3.11', '3.12', '3.13']
         os: ["blacksmith-4vcpu-ubuntu-2404"]
->>>>>>> f2eebcf0
+
 
     steps:
     - name: Install apt packages
