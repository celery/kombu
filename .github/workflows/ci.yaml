name: CI
on: [pull_request, push]
jobs:
  #################### Unittests ####################
  unittest:
    runs-on: ubuntu-latest
    strategy:
      matrix:
<<<<<<< HEAD
        python-version: [3.7,3.8,3.9,"3.11"]
=======
        python-version: [3.7,3.8,3.9,"3.10"]
>>>>>>> 2de7f9f0
    steps:
      - name: Install system packages
        run: sudo apt update && sudo apt-get install libcurl4-openssl-dev libssl-dev
      - name: Check out code from GitHub
        uses: actions/checkout@v3
      - name: Set up Python ${{ matrix.python-version }}
        id: python
        uses: actions/setup-python@main
        with:
          python-version: ${{ matrix.python-version }}
      - name: Install dependencies
        run: pip install --upgrade pip setuptools wheel tox tox-docker
      - name: Run unittest
        run: tox -v -e ${{ matrix.python-version }}-linux-unit -- -v
  #################### Integration tests ####################
  integration:
    needs: [unittest]
    runs-on: ubuntu-latest
    continue-on-error: ${{ matrix.experimental }}
    strategy:
      fail-fast: false
      matrix:
<<<<<<< HEAD
        python-version: [3.7,3.8,3.9,"3.11"]
=======
        python-version: [3.8,3.9,"3.10"]
>>>>>>> 2de7f9f0
        experimental: [false]
        include:
          - python-version: pypy-3.9
            experimental: true
    steps:
      - name: Install system packages
        run: sudo apt update && sudo apt-get install libcurl4-openssl-dev libssl-dev
      - name: Check out code from GitHub
        uses: actions/checkout@v3
      - name: Set up Python ${{ matrix.python-version }}
        id: python
        uses: actions/setup-python@main
        with:
          python-version: ${{ matrix.python-version }}
      - name: Install dependencies
        run: pip install --upgrade pip setuptools wheel tox tox-docker
      # Tox fails if a Python versions contains a hyphen, this changes "pypy-3.9" to "pypy3.9".
      - name: Determine Python version
        run: echo PYTHON_VERSION=$(echo ${{ matrix.python-version }} | sed s/-//) >> $GITHUB_ENV
      - name: Run AMQP integration tests
        run: tox -v -e ${{ env.PYTHON_VERSION }}-linux-integration-py-amqp -- -v
      - name: Run redis integration tests
        run: tox -v -e ${{ env.PYTHON_VERSION }}-linux-integration-py-redis -- -v
      - name: Run MongoDB integration tests
        run: tox -v -e ${{ env.PYTHON_VERSION }}-linux-integration-py-mongodb -- -v
      - name: Run kafka integration tests
        if: ${{ env.PYTHON_VERSION != 'pypy3.9'}}
        run: tox -v -e ${{ env.PYTHON_VERSION }}-linux-integration-py-kafka -- -v

  #################### Linters and checkers ####################
  lint:
    needs: [unittest, integration]
    runs-on: ubuntu-latest
    strategy:
      matrix:
        python-version: ["3.10"]
    steps:
      - name: Install system packages
        run: sudo apt update && sudo apt-get install libcurl4-openssl-dev libssl-dev
      - name: Check out code from GitHub
        uses: actions/checkout@v3
      - name: Set up Python ${{ matrix.python-version }}
        id: python
        uses: actions/setup-python@main
        with:
          python-version: ${{ matrix.python-version }}
      - name: Install dependencies
        run: pip install --upgrade pip setuptools wheel tox tox-docker
      - name: Run flake8
        run: tox -v -e flake8 -- -v
      - name: Run pydocstyle
        run: tox -v -e pydocstyle -- -v
      - name: Run apicheck
        run: tox -v -e apicheck -- -v
      - name: Run mypy
        run: tox -v -e mypy -- -v<|MERGE_RESOLUTION|>--- conflicted
+++ resolved
@@ -6,11 +6,8 @@
     runs-on: ubuntu-latest
     strategy:
       matrix:
-<<<<<<< HEAD
-        python-version: [3.7,3.8,3.9,"3.11"]
-=======
-        python-version: [3.7,3.8,3.9,"3.10"]
->>>>>>> 2de7f9f0
+        python-version: [3.7,3.8,3.9,"3.10","3.11"]
+
     steps:
       - name: Install system packages
         run: sudo apt update && sudo apt-get install libcurl4-openssl-dev libssl-dev
@@ -33,11 +30,7 @@
     strategy:
       fail-fast: false
       matrix:
-<<<<<<< HEAD
-        python-version: [3.7,3.8,3.9,"3.11"]
-=======
-        python-version: [3.8,3.9,"3.10"]
->>>>>>> 2de7f9f0
+        python-version: [3.7,3.8,3.9,"3.10","3.11"]
         experimental: [false]
         include:
           - python-version: pypy-3.9
