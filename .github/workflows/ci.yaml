--- conflicted
+++ resolved
@@ -6,12 +6,7 @@
     runs-on: ubuntu-latest
     strategy:
       matrix:
-<<<<<<< HEAD
-        python-version: [3.7,3.8,3.9,"3.10","3.11"]
-
-=======
-        python-version: [3.8,3.9,"3.10"]
->>>>>>> 01f41a5d
+        python-version: [3.8,3.9,"3.10","3.11"]
     steps:
       - name: Install system packages
         run: sudo apt-get update && sudo apt-get install libcurl4-openssl-dev libssl-dev
@@ -34,7 +29,7 @@
     strategy:
       fail-fast: false
       matrix:
-        python-version: [3.7,3.8,3.9,"3.10","3.11"]
+        python-version: [3.8,3.9,"3.10","3.11"]
         experimental: [false]
         include:
           - python-version: pypy3.9
