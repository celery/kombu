<<<<<<< HEAD
"""
kombu.simple
============

Simple interface.

"""
=======
"""Simple messaging interface."""
from __future__ import absolute_import, unicode_literals

>>>>>>> e1f55287
import socket

from collections import deque
from time import monotonic
from queue import Empty

from . import entity
from . import messaging
from .connection import maybe_channel

__all__ = ['SimpleQueue', 'SimpleBuffer']


class SimpleBase:
    Empty = Empty
    _consuming = False

    def __enter__(self):
        return self

    def __exit__(self, *exc_info):
        self.close()

    def __init__(self, channel, producer, consumer, no_ack=False):
        self.channel = maybe_channel(channel)
        self.producer = producer
        self.consumer = consumer
        self.no_ack = no_ack
        self.queue = self.consumer.queues[0]
        self.buffer = deque()
        self.consumer.register_callback(self._receive)

    def get(self, block=True, timeout=None):
        if not block:
            return self.get_nowait()
        self._consume()
        elapsed = 0.0
        remaining = timeout
        while True:
            time_start = monotonic()
            if self.buffer:
                return self.buffer.popleft()
            try:
                self.channel.connection.client.drain_events(
                    timeout=timeout and remaining)
            except socket.timeout:
                raise self.Empty()
            elapsed += monotonic() - time_start
            remaining = timeout and timeout - elapsed or None

    def get_nowait(self):
        m = self.queue.get(no_ack=self.no_ack)
        if not m:
            raise self.Empty()
        return m

    def put(self, message, serializer=None, headers=None, compression=None,
            routing_key=None, **kwargs):
        self.producer.publish(message,
                              serializer=serializer,
                              routing_key=routing_key,
                              headers=headers,
                              compression=compression,
                              **kwargs)

    def clear(self):
        return self.consumer.purge()

    def qsize(self):
        _, size, _ = self.queue.queue_declare(passive=True)
        return size

    def close(self):
        self.consumer.cancel()

    def _receive(self, message_data, message):
        self.buffer.append(message)

    def _consume(self):
        if not self._consuming:
            self.consumer.consume(no_ack=self.no_ack)
            self._consuming = True

    def __len__(self):
        """`len(self) -> self.qsize()`"""
        return self.qsize()

    def __bool__(self):
        return True


class SimpleQueue(SimpleBase):
    no_ack = False
    queue_opts = {}
    exchange_opts = {'type': 'direct'}

    def __init__(self, channel, name, no_ack=None, queue_opts=None,
                 exchange_opts=None, serializer=None,
                 compression=None, **kwargs):
        queue = name
        queue_opts = dict(self.queue_opts, **queue_opts or {})
        exchange_opts = dict(self.exchange_opts, **exchange_opts or {})
        if no_ack is None:
            no_ack = self.no_ack
        if not isinstance(queue, entity.Queue):
            exchange = entity.Exchange(name, **exchange_opts)
            queue = entity.Queue(name, exchange, name, **queue_opts)
            routing_key = name
        else:
            name = queue.name
            exchange = queue.exchange
            routing_key = queue.routing_key
        producer = messaging.Producer(channel, exchange,
                                      serializer=serializer,
                                      routing_key=routing_key,
                                      compression=compression)
        consumer = messaging.Consumer(channel, queue)
        super().__init__(channel, producer, consumer, no_ack, **kwargs)


class SimpleBuffer(SimpleQueue):
    no_ack = True
    queue_opts = dict(durable=False,
                      auto_delete=True)
    exchange_opts = dict(durable=False,
                         delivery_mode='transient',
                         auto_delete=True)<|MERGE_RESOLUTION|>--- conflicted
+++ resolved
@@ -1,16 +1,4 @@
-<<<<<<< HEAD
-"""
-kombu.simple
-============
-
-Simple interface.
-
-"""
-=======
 """Simple messaging interface."""
-from __future__ import absolute_import, unicode_literals
-
->>>>>>> e1f55287
 import socket
 
 from collections import deque
