<<<<<<< HEAD
"""
kombu.clocks
============

Logical Clocks and Synchronization.

"""
=======
"""Logical Clocks and Synchronization."""
from __future__ import absolute_import, unicode_literals
>>>>>>> e1f55287

from threading import Lock
from itertools import islice
from operator import itemgetter
from typing import Any, List, Sequence, Tuple

__all__ = ['LamportClock', 'timetuple']

R_CLOCK = '_lamport(clock={0}, timestamp={1}, id={2} {3!r})'


class timetuple(tuple):
    """Tuple of event clock information.

    Can be used as part of a heap to keep events ordered.

    Arguments:
        clock (int):  Event clock value.
        timestamp (float): Event UNIX timestamp value.
        id (str): Event host id (e.g. ``hostname:pid``).
        obj (Any): Optional obj to associate with this event.
    """
    __slots__ = ()

    def __new__(cls, clock: int, timestamp: float,
                id: str, obj: Any=None) -> 'timetuple':
        return tuple.__new__(cls, (clock, timestamp, id, obj))

    def __repr__(self) -> str:
        return R_CLOCK.format(*self)

    def __getnewargs__(self) -> Sequence:
        return tuple(self)

    def __lt__(self, other: Any) -> bool:
        # 0: clock 1: timestamp 3: process id
        try:
            A, B = self[0], other[0]
            # uses logical clock value first
            if A and B:  # use logical clock if available
                if A == B:  # equal clocks use lower process id
                    return self[2] < other[2]
                return A < B
            return self[1] < other[1]  # ... or use timestamp
        except IndexError:
            return NotImplemented

    def __gt__(self, other: Any) -> bool:
        return other < self

    def __le__(self, other: Any) -> bool:
        return not other < self

    def __ge__(self, other: Any) -> bool:
        return not self < other

    clock = property(itemgetter(0))
    timestamp = property(itemgetter(1))
    id = property(itemgetter(2))
    obj = property(itemgetter(3))


class LamportClock:
    """Lamport's logical clock.

    From Wikipedia:

    A Lamport logical clock is a monotonically incrementing software counter
    maintained in each process.  It follows some simple rules:

        * A process increments its counter before each event in that process;
        * When a process sends a message, it includes its counter value with
          the message;
        * On receiving a message, the receiver process sets its counter to be
          greater than the maximum of its own value and the received value
          before it considers the message received.

    Conceptually, this logical clock can be thought of as a clock that only
    has meaning in relation to messages moving between processes.  When a
    process receives a message, it resynchronizes its logical clock with
    the sender.

    See Also:
        * `Lamport timestamps`_

        * `Lamports distributed mutex`_

    .. _`Lamport Timestamps`: http://en.wikipedia.org/wiki/Lamport_timestamps
    .. _`Lamports distributed mutex`: http://bit.ly/p99ybE

    *Usage*

    When sending a message use :meth:`forward` to increment the clock,
    when receiving a message use :meth:`adjust` to sync with
    the time stamp of the incoming message.

    """
    #: The clocks current value.
    value = 0

    def __init__(self, initial_value: int=0, Lock: Any=Lock) -> None:
        self.value = initial_value
        self.mutex = Lock()

    def adjust(self, other: int) -> int:
        with self.mutex:
            value = self.value = max(self.value, other) + 1
            return value

    def forward(self) -> int:
        with self.mutex:
            self.value += 1
            return self.value

    def sort_heap(self, h: List[Sequence]) -> Any:
        """List of tuples containing at least two elements, representing
        an event, where the first element is the event's scalar clock value,
        and the second element is the id of the process (usually
        ``"hostname:pid"``): ``sh([(clock, processid, ...?), (...)])``

        The list must already be sorted, which is why we refer to it as a
        heap.

        The tuple will not be unpacked, so more than two elements can be
        present.

        Will return the latest event.

        """
        if h[0][0] == h[1][0]:
            same = []
            for PN in zip(h, islice(h, 1, None)):
                if PN[0][0] != PN[1][0]:
                    break  # Prev and Next's clocks differ
                same.append(PN[0])
            # return first item sorted by process id
            return sorted(same, key=lambda event: event[1])[0]
        # clock values unique, return first item
        return h[0]

    def __str__(self) -> str:
        return str(self.value)

    def __repr__(self) -> str:
        return '<LamportClock: {0.value}>'.format(self)<|MERGE_RESOLUTION|>--- conflicted
+++ resolved
@@ -1,20 +1,8 @@
-<<<<<<< HEAD
-"""
-kombu.clocks
-============
-
-Logical Clocks and Synchronization.
-
-"""
-=======
 """Logical Clocks and Synchronization."""
-from __future__ import absolute_import, unicode_literals
->>>>>>> e1f55287
-
 from threading import Lock
 from itertools import islice
 from operator import itemgetter
-from typing import Any, List, Sequence, Tuple
+from typing import Any, List, Sequence
 
 __all__ = ['LamportClock', 'timetuple']
 
