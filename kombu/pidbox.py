"""Generic process mailbox."""

import socket
import warnings
from collections import defaultdict, deque
from contextlib import contextmanager
from copy import copy
from itertools import count
from threading import local
from time import time

from . import Consumer, Exchange, Producer, Queue
from .clocks import LamportClock
from .common import maybe_declare, oid_from
<<<<<<< HEAD
from .exceptions import InconsistencyError, OperationalError
from .five import range, string_t
=======
from .exceptions import InconsistencyError
>>>>>>> 241b5dcf
from .log import get_logger
from .matcher import match
from .utils.functional import maybe_evaluate, reprcall
from .utils.objects import cached_property
from .utils.uuid import uuid

REPLY_QUEUE_EXPIRES = 10

W_PIDBOX_IN_USE = """\
A node named {node.hostname} is already using this process mailbox!

Maybe you forgot to shutdown the other node or did not do so properly?
Or if you meant to start multiple nodes on the same host please make sure
you give each node a unique node name!
"""

__all__ = ('Node', 'Mailbox')
logger = get_logger(__name__)
debug, error = logger.debug, logger.error


class Node:
    """Mailbox node."""

    #: hostname of the node.
    hostname = None

    #: the :class:`Mailbox` this is a node for.
    mailbox = None

    #: map of method name/handlers.
    handlers = None

    #: current context (passed on to handlers)
    state = None

    #: current channel.
    channel = None

    def __init__(self, hostname, state=None, channel=None,
                 handlers=None, mailbox=None):
        self.channel = channel
        self.mailbox = mailbox
        self.hostname = hostname
        self.state = state
        self.adjust_clock = self.mailbox.clock.adjust
        if handlers is None:
            handlers = {}
        self.handlers = handlers

    def Consumer(self, channel=None, no_ack=True, accept=None, **options):
        queue = self.mailbox.get_queue(self.hostname)

        def verify_exclusive(name, messages, consumers):
            if consumers:
                warnings.warn(W_PIDBOX_IN_USE.format(node=self))
        queue.on_declared = verify_exclusive

        return Consumer(
            channel or self.channel, [queue], no_ack=no_ack,
            accept=self.mailbox.accept if accept is None else accept,
            **options
        )

    def handler(self, fun):
        self.handlers[fun.__name__] = fun
        return fun

    def on_decode_error(self, message, exc):
        error('Cannot decode message: %r', exc, exc_info=1)

    def listen(self, channel=None, callback=None):
        consumer = self.Consumer(channel=channel,
                                 callbacks=[callback or self.handle_message],
                                 on_decode_error=self.on_decode_error)
        consumer.consume()
        return consumer

    def dispatch(self, method, arguments=None,
                 reply_to=None, ticket=None, **kwargs):
        arguments = arguments or {}
        debug('pidbox received method %s [reply_to:%s ticket:%s]',
              reprcall(method, (), kwargs=arguments), reply_to, ticket)
        handle = reply_to and self.handle_call or self.handle_cast
        try:
            reply = handle(method, arguments)
        except SystemExit:
            raise
        except Exception as exc:
            error('pidbox command error: %r', exc, exc_info=1)
            reply = {'error': repr(exc)}

        if reply_to:
            self.reply({self.hostname: reply},
                       exchange=reply_to['exchange'],
                       routing_key=reply_to['routing_key'],
                       ticket=ticket)
        return reply

    def handle(self, method, arguments=None):
        arguments = {} if not arguments else arguments
        return self.handlers[method](self.state, **arguments)

    def handle_call(self, method, arguments):
        return self.handle(method, arguments)

    def handle_cast(self, method, arguments):
        return self.handle(method, arguments)

    def handle_message(self, body, message=None):
        destination = body.get('destination')
        pattern = body.get('pattern')
        matcher = body.get('matcher')
        if message:
            self.adjust_clock(message.headers.get('clock') or 0)
        hostname = self.hostname
        run_dispatch = False
        if destination:
            if hostname in destination:
                run_dispatch = True
        elif pattern and matcher:
            if match(hostname, pattern, matcher):
                run_dispatch = True
        else:
            run_dispatch = True
        if run_dispatch:
            return self.dispatch(**body)
    dispatch_from_message = handle_message

    def reply(self, data, exchange, routing_key, ticket, **kwargs):
        self.mailbox._publish_reply(data, exchange, routing_key, ticket,
                                    channel=self.channel,
                                    serializer=self.mailbox.serializer)


class Mailbox:
    """Process Mailbox."""

    node_cls = Node
    exchange_fmt = '%s.pidbox'
    reply_exchange_fmt = 'reply.%s.pidbox'

    #: Name of application.
    namespace = None

    #: Connection (if bound).
    connection = None

    #: Exchange type (usually direct, or fanout for broadcast).
    type = 'direct'

    #: mailbox exchange (init by constructor).
    exchange = None

    #: exchange to send replies to.
    reply_exchange = None

    #: Only accepts json messages by default.
    accept = ['json']

    #: Message serializer
    serializer = None

    def __init__(self, namespace,
                 type='direct', connection=None, clock=None,
                 accept=None, serializer=None, producer_pool=None,
                 queue_ttl=None, queue_expires=None,
                 reply_queue_ttl=None, reply_queue_expires=10.0):
        self.namespace = namespace
        self.connection = connection
        self.type = type
        self.clock = LamportClock() if clock is None else clock
        self.exchange = self._get_exchange(self.namespace, self.type)
        self.reply_exchange = self._get_reply_exchange(self.namespace)
        self._tls = local()
        self.unclaimed = defaultdict(deque)
        self.accept = self.accept if accept is None else accept
        self.serializer = self.serializer if serializer is None else serializer
        self.queue_ttl = queue_ttl
        self.queue_expires = queue_expires
        self.reply_queue_ttl = reply_queue_ttl
        self.reply_queue_expires = reply_queue_expires
        self._producer_pool = producer_pool

    def __call__(self, connection):
        bound = copy(self)
        bound.connection = connection
        return bound

    def Node(self, hostname=None, state=None, channel=None, handlers=None):
        hostname = hostname or socket.gethostname()
        return self.node_cls(hostname, state, channel, handlers, mailbox=self)

    def call(self, destination, command, kwargs=None,
             timeout=None, callback=None, channel=None):
        kwargs = {} if not kwargs else kwargs
        return self._broadcast(command, kwargs, destination,
                               reply=True, timeout=timeout,
                               callback=callback,
                               channel=channel)

    def cast(self, destination, command, kwargs=None):
        kwargs = {} if not kwargs else kwargs
        return self._broadcast(command, kwargs, destination, reply=False)

    def abcast(self, command, kwargs=None):
        kwargs = {} if not kwargs else kwargs
        return self._broadcast(command, kwargs, reply=False)

    def multi_call(self, command, kwargs=None, timeout=1,
                   limit=None, callback=None, channel=None):
        kwargs = {} if not kwargs else kwargs
        return self._broadcast(command, kwargs, reply=True,
                               timeout=timeout, limit=limit,
                               callback=callback,
                               channel=channel)

    def get_reply_queue(self):
        oid = self.oid
        return Queue(
            f'{oid}.{self.reply_exchange.name}',
            exchange=self.reply_exchange,
            routing_key=oid,
            durable=False,
            auto_delete=True,
            expires=self.reply_queue_expires,
            message_ttl=self.reply_queue_ttl,
        )

    @cached_property
    def reply_queue(self):
        return self.get_reply_queue()

    def get_queue(self, hostname):
        return Queue(
            f'{hostname}.{self.namespace}.pidbox',
            exchange=self.exchange,
            durable=False,
            auto_delete=True,
            expires=self.queue_expires,
            message_ttl=self.queue_ttl,
        )

    @contextmanager
    def producer_or_acquire(self, producer=None, channel=None):
        if producer:
            yield producer
        elif self.producer_pool:
            with self.producer_pool.acquire() as producer:
                yield producer
        else:
            yield Producer(channel, auto_declare=False)

    def _publish_reply(self, reply, exchange, routing_key, ticket,
                       channel=None, producer=None, **opts):
        chan = channel or self.connection.default_channel
        exchange = Exchange(exchange, exchange_type='direct',
                            delivery_mode='transient',
                            durable=False)
        with self.producer_or_acquire(producer, chan) as producer:
            try:
                producer.publish(
                    reply, exchange=exchange, routing_key=routing_key,
                    declare=[exchange], headers={
                        'ticket': ticket, 'clock': self.clock.forward(),
                    }, retry=True,
                    **opts
                )
            except OperationalError as exc:
                # Fixes https://github.com/celery/kombu/issues/1063
                # Source: https://github.com/lambacck/kombu/pull/1

                if not exc.args:
                    raise

                arg0 = exc.args[0]
                noroute = "Cannot route message for exchange" in arg0
                table_empty = "Table empty or key no longer exists." in arg0
                target = "reply.celery.pidbox" in arg0

                isinconsitency = noroute and table_empty and target
                if not isinconsitency:
                    raise

                error('NO_ROUTE_ERROR caught: %r', exc, exc_info=1)

            except InconsistencyError:
                # queue probably deleted and no one is expecting a reply.
                pass

    def _publish(self, type, arguments, destination=None,
                 reply_ticket=None, channel=None, timeout=None,
                 serializer=None, producer=None, pattern=None, matcher=None):
        message = {'method': type,
                   'arguments': arguments,
                   'destination': destination,
                   'pattern': pattern,
                   'matcher': matcher}
        chan = channel or self.connection.default_channel
        exchange = self.exchange
        if reply_ticket:
            maybe_declare(self.reply_queue(chan))
            message.update(ticket=reply_ticket,
                           reply_to={'exchange': self.reply_exchange.name,
                                     'routing_key': self.oid})
        serializer = serializer or self.serializer
        with self.producer_or_acquire(producer, chan) as producer:
            producer.publish(
                message, exchange=exchange.name, declare=[exchange],
                headers={'clock': self.clock.forward(),
                         'expires': time() + timeout if timeout else 0},
                serializer=serializer, retry=True,
            )

    def _broadcast(self, command, arguments=None, destination=None,
                   reply=False, timeout=1, limit=None,
                   callback=None, channel=None, serializer=None,
                   pattern=None, matcher=None):
        if destination is not None and \
                not isinstance(destination, (list, tuple)):
            raise ValueError(
                'destination must be a list/tuple not {}'.format(
                    type(destination)))
        if (pattern is not None and not isinstance(pattern, str) and
                matcher is not None and not isinstance(matcher, str)):
            raise ValueError(
                'pattern and matcher must be '
                'strings not {}, {}'.format(type(pattern), type(matcher))
            )

        arguments = arguments or {}
        reply_ticket = reply and uuid() or None
        chan = channel or self.connection.default_channel

        # Set reply limit to number of destinations (if specified)
        if limit is None and destination:
            limit = destination and len(destination) or None

        serializer = serializer or self.serializer
        self._publish(command, arguments, destination=destination,
                      reply_ticket=reply_ticket,
                      channel=chan,
                      timeout=timeout,
                      serializer=serializer,
                      pattern=pattern,
                      matcher=matcher)

        if reply_ticket:
            return self._collect(reply_ticket, limit=limit,
                                 timeout=timeout,
                                 callback=callback,
                                 channel=chan)

    def _collect(self, ticket,
                 limit=None, timeout=1, callback=None,
                 channel=None, accept=None):
        if accept is None:
            accept = self.accept
        chan = channel or self.connection.default_channel
        queue = self.reply_queue
        consumer = Consumer(chan, [queue], accept=accept, no_ack=True)
        responses = []
        unclaimed = self.unclaimed
        adjust_clock = self.clock.adjust

        try:
            return unclaimed.pop(ticket)
        except KeyError:
            pass

        def on_message(body, message):
            # ticket header added in kombu 2.5
            header = message.headers.get
            adjust_clock(header('clock') or 0)
            expires = header('expires')
            if expires and time() > expires:
                return
            this_id = header('ticket', ticket)
            if this_id == ticket:
                if callback:
                    callback(body)
                responses.append(body)
            else:
                unclaimed[this_id].append(body)

        consumer.register_callback(on_message)
        try:
            with consumer:
                for i in limit and range(limit) or count():
                    try:
                        self.connection.drain_events(timeout=timeout)
                    except socket.timeout:
                        break
                return responses
        finally:
            chan.after_reply_message_received(queue.name)

    def _get_exchange(self, namespace, type):
        return Exchange(self.exchange_fmt % namespace,
                        type=type,
                        durable=False,
                        delivery_mode='transient')

    def _get_reply_exchange(self, namespace):
        return Exchange(self.reply_exchange_fmt % namespace,
                        type='direct',
                        durable=False,
                        delivery_mode='transient')

    @cached_property
    def oid(self):
        try:
            return self._tls.OID
        except AttributeError:
            oid = self._tls.OID = oid_from(self)
            return oid

    @cached_property
    def producer_pool(self):
        return maybe_evaluate(self._producer_pool)<|MERGE_RESOLUTION|>--- conflicted
+++ resolved
@@ -12,12 +12,7 @@
 from . import Consumer, Exchange, Producer, Queue
 from .clocks import LamportClock
 from .common import maybe_declare, oid_from
-<<<<<<< HEAD
 from .exceptions import InconsistencyError, OperationalError
-from .five import range, string_t
-=======
-from .exceptions import InconsistencyError
->>>>>>> 241b5dcf
 from .log import get_logger
 from .matcher import match
 from .utils.functional import maybe_evaluate, reprcall
