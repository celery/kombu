"""Generic process mailbox."""

import socket
import warnings

from collections import defaultdict, deque
from contextlib import contextmanager
from copy import copy
from itertools import count
from threading import local
from time import time

from . import Exchange, Queue, Consumer, Producer
from .clocks import LamportClock
from .common import maybe_declare, oid_from
<<<<<<< HEAD
from .exceptions import InconsistencyError, OperationalError
from .five import range, string_t
=======
from .exceptions import InconsistencyError
>>>>>>> e3f97ef2
from .log import get_logger
from .utils.functional import maybe_evaluate, reprcall
from .utils.objects import cached_property
from .utils.uuid import uuid
from .matcher import match

REPLY_QUEUE_EXPIRES = 10

W_PIDBOX_IN_USE = """\
A node named {node.hostname} is already using this process mailbox!

Maybe you forgot to shutdown the other node or did not do so properly?
Or if you meant to start multiple nodes on the same host please make sure
you give each node a unique node name!
"""

__all__ = ('Node', 'Mailbox')
logger = get_logger(__name__)
debug, error = logger.debug, logger.error


class Node:
    """Mailbox node."""

    #: hostname of the node.
    hostname = None

    #: the :class:`Mailbox` this is a node for.
    mailbox = None

    #: map of method name/handlers.
    handlers = None

    #: current context (passed on to handlers)
    state = None

    #: current channel.
    channel = None

    def __init__(self, hostname, state=None, channel=None,
                 handlers=None, mailbox=None):
        self.channel = channel
        self.mailbox = mailbox
        self.hostname = hostname
        self.state = state
        self.adjust_clock = self.mailbox.clock.adjust
        if handlers is None:
            handlers = {}
        self.handlers = handlers

    def Consumer(self, channel=None, no_ack=True, accept=None, **options):
        queue = self.mailbox.get_queue(self.hostname)

        def verify_exclusive(name, messages, consumers):
            if consumers:
                warnings.warn(W_PIDBOX_IN_USE.format(node=self))
        queue.on_declared = verify_exclusive

        return Consumer(
            channel or self.channel, [queue], no_ack=no_ack,
            accept=self.mailbox.accept if accept is None else accept,
            **options
        )

    def handler(self, fun):
        self.handlers[fun.__name__] = fun
        return fun

    def on_decode_error(self, message, exc):
        error('Cannot decode message: %r', exc, exc_info=1)

    def listen(self, channel=None, callback=None):
        consumer = self.Consumer(channel=channel,
                                 callbacks=[callback or self.handle_message],
                                 on_decode_error=self.on_decode_error)
        consumer.consume()
        return consumer

    def dispatch(self, method, arguments=None,
                 reply_to=None, ticket=None, **kwargs):
        arguments = arguments or {}
        debug('pidbox received method %s [reply_to:%s ticket:%s]',
              reprcall(method, (), kwargs=arguments), reply_to, ticket)
        handle = reply_to and self.handle_call or self.handle_cast
        try:
            reply = handle(method, arguments)
        except SystemExit:
            raise
        except Exception as exc:
            error('pidbox command error: %r', exc, exc_info=1)
            reply = {'error': repr(exc)}

        if reply_to:
            self.reply({self.hostname: reply},
                       exchange=reply_to['exchange'],
                       routing_key=reply_to['routing_key'],
                       ticket=ticket)
        return reply

    def handle(self, method, arguments=None):
        arguments = {} if not arguments else arguments
        return self.handlers[method](self.state, **arguments)

    def handle_call(self, method, arguments):
        return self.handle(method, arguments)

    def handle_cast(self, method, arguments):
        return self.handle(method, arguments)

    def handle_message(self, body, message=None):
        destination = body.get('destination')
        pattern = body.get('pattern')
        matcher = body.get('matcher')
        if message:
            self.adjust_clock(message.headers.get('clock') or 0)
        hostname = self.hostname
        run_dispatch = False
        if destination:
            if hostname in destination:
                run_dispatch = True
        elif pattern and matcher:
            if match(hostname, pattern, matcher):
                run_dispatch = True
        else:
            run_dispatch = True
        if run_dispatch:
            return self.dispatch(**body)
    dispatch_from_message = handle_message

    def reply(self, data, exchange, routing_key, ticket, **kwargs):
        self.mailbox._publish_reply(data, exchange, routing_key, ticket,
                                    channel=self.channel,
                                    serializer=self.mailbox.serializer)


<<<<<<< HEAD
def is_no_route_error_for_reply_celery_pidbox(exc_str):
    if "Cannot route message for exchange" in exc_str \
        and "Table empty or key no longer exists" in exc_str \
        and "reply.celery.pidbox" in exc_str:
        return True
    return False


class Mailbox(object):
=======
class Mailbox:
>>>>>>> e3f97ef2
    """Process Mailbox."""

    node_cls = Node
    exchange_fmt = '%s.pidbox'
    reply_exchange_fmt = 'reply.%s.pidbox'

    #: Name of application.
    namespace = None

    #: Connection (if bound).
    connection = None

    #: Exchange type (usually direct, or fanout for broadcast).
    type = 'direct'

    #: mailbox exchange (init by constructor).
    exchange = None

    #: exchange to send replies to.
    reply_exchange = None

    #: Only accepts json messages by default.
    accept = ['json']

    #: Message serializer
    serializer = None

    def __init__(self, namespace,
                 type='direct', connection=None, clock=None,
                 accept=None, serializer=None, producer_pool=None,
                 queue_ttl=None, queue_expires=None,
                 reply_queue_ttl=None, reply_queue_expires=10.0):
        self.namespace = namespace
        self.connection = connection
        self.type = type
        self.clock = LamportClock() if clock is None else clock
        self.exchange = self._get_exchange(self.namespace, self.type)
        self.reply_exchange = self._get_reply_exchange(self.namespace)
        self._tls = local()
        self.unclaimed = defaultdict(deque)
        self.accept = self.accept if accept is None else accept
        self.serializer = self.serializer if serializer is None else serializer
        self.queue_ttl = queue_ttl
        self.queue_expires = queue_expires
        self.reply_queue_ttl = reply_queue_ttl
        self.reply_queue_expires = reply_queue_expires
        self._producer_pool = producer_pool

    def __call__(self, connection):
        bound = copy(self)
        bound.connection = connection
        return bound

    def Node(self, hostname=None, state=None, channel=None, handlers=None):
        hostname = hostname or socket.gethostname()
        return self.node_cls(hostname, state, channel, handlers, mailbox=self)

    def call(self, destination, command, kwargs=None,
             timeout=None, callback=None, channel=None):
        kwargs = {} if not kwargs else kwargs
        return self._broadcast(command, kwargs, destination,
                               reply=True, timeout=timeout,
                               callback=callback,
                               channel=channel)

    def cast(self, destination, command, kwargs=None):
        kwargs = {} if not kwargs else kwargs
        return self._broadcast(command, kwargs, destination, reply=False)

    def abcast(self, command, kwargs=None):
        kwargs = {} if not kwargs else kwargs
        return self._broadcast(command, kwargs, reply=False)

    def multi_call(self, command, kwargs=None, timeout=1,
                   limit=None, callback=None, channel=None):
        kwargs = {} if not kwargs else kwargs
        return self._broadcast(command, kwargs, reply=True,
                               timeout=timeout, limit=limit,
                               callback=callback,
                               channel=channel)

    def get_reply_queue(self):
        oid = self.oid
        return Queue(
            f'{oid}.{self.reply_exchange.name}',
            exchange=self.reply_exchange,
            routing_key=oid,
            durable=False,
            auto_delete=True,
            expires=self.reply_queue_expires,
            message_ttl=self.reply_queue_ttl,
        )

    @cached_property
    def reply_queue(self):
        return self.get_reply_queue()

    def get_queue(self, hostname):
        return Queue(
            f'{hostname}.{self.namespace}.pidbox',
            exchange=self.exchange,
            durable=False,
            auto_delete=True,
            expires=self.queue_expires,
            message_ttl=self.queue_ttl,
        )

    @contextmanager
    def producer_or_acquire(self, producer=None, channel=None):
        if producer:
            yield producer
        elif self.producer_pool:
            with self.producer_pool.acquire() as producer:
                yield producer
        else:
            yield Producer(channel, auto_declare=False)

    def _publish_reply(self, reply, exchange, routing_key, ticket,
                       channel=None, producer=None, **opts):
        chan = channel or self.connection.default_channel
        exchange = Exchange(exchange, exchange_type='direct',
                            delivery_mode='transient',
                            durable=False)
        with self.producer_or_acquire(producer, chan) as producer:
            try:
                producer.publish(
                    reply, exchange=exchange, routing_key=routing_key,
                    declare=[exchange], headers={
                        'ticket': ticket, 'clock': self.clock.forward(),
                    }, retry=True,
                    **opts
                )
            except OperationalError as exc:
                # Fixes https://github.com/celery/kombu/issues/1063

                if not exc.args and not is_no_route_error_for_reply_celery_pidbox(exc.args[0]):
                    raise

                error('NO_ROUTE_ERROR caught: %r', exc, exc_info=1)

            except InconsistencyError:
                # queue probably deleted and no one is expecting a reply.
                pass

    def _publish(self, type, arguments, destination=None,
                 reply_ticket=None, channel=None, timeout=None,
                 serializer=None, producer=None, pattern=None, matcher=None):
        message = {'method': type,
                   'arguments': arguments,
                   'destination': destination,
                   'pattern': pattern,
                   'matcher': matcher}
        chan = channel or self.connection.default_channel
        exchange = self.exchange
        if reply_ticket:
            maybe_declare(self.reply_queue(chan))
            message.update(ticket=reply_ticket,
                           reply_to={'exchange': self.reply_exchange.name,
                                     'routing_key': self.oid})
        serializer = serializer or self.serializer
        with self.producer_or_acquire(producer, chan) as producer:
            producer.publish(
                message, exchange=exchange.name, declare=[exchange],
                headers={'clock': self.clock.forward(),
                         'expires': time() + timeout if timeout else 0},
                serializer=serializer, retry=True,
            )

    def _broadcast(self, command, arguments=None, destination=None,
                   reply=False, timeout=1, limit=None,
                   callback=None, channel=None, serializer=None,
                   pattern=None, matcher=None):
        if destination is not None and \
                not isinstance(destination, (list, tuple)):
            raise ValueError(
                'destination must be a list/tuple not {}'.format(
                    type(destination)))
        if (pattern is not None and not isinstance(pattern, str) and
                matcher is not None and not isinstance(matcher, str)):
            raise ValueError(
                'pattern and matcher must be '
                'strings not {}, {}'.format(type(pattern), type(matcher))
            )

        arguments = arguments or {}
        reply_ticket = reply and uuid() or None
        chan = channel or self.connection.default_channel

        # Set reply limit to number of destinations (if specified)
        if limit is None and destination:
            limit = destination and len(destination) or None

        serializer = serializer or self.serializer
        self._publish(command, arguments, destination=destination,
                      reply_ticket=reply_ticket,
                      channel=chan,
                      timeout=timeout,
                      serializer=serializer,
                      pattern=pattern,
                      matcher=matcher)

        if reply_ticket:
            return self._collect(reply_ticket, limit=limit,
                                 timeout=timeout,
                                 callback=callback,
                                 channel=chan)

    def _collect(self, ticket,
                 limit=None, timeout=1, callback=None,
                 channel=None, accept=None):
        if accept is None:
            accept = self.accept
        chan = channel or self.connection.default_channel
        queue = self.reply_queue
        consumer = Consumer(chan, [queue], accept=accept, no_ack=True)
        responses = []
        unclaimed = self.unclaimed
        adjust_clock = self.clock.adjust

        try:
            return unclaimed.pop(ticket)
        except KeyError:
            pass

        def on_message(body, message):
            # ticket header added in kombu 2.5
            header = message.headers.get
            adjust_clock(header('clock') or 0)
            expires = header('expires')
            if expires and time() > expires:
                return
            this_id = header('ticket', ticket)
            if this_id == ticket:
                if callback:
                    callback(body)
                responses.append(body)
            else:
                unclaimed[this_id].append(body)

        consumer.register_callback(on_message)
        try:
            with consumer:
                for i in limit and range(limit) or count():
                    try:
                        self.connection.drain_events(timeout=timeout)
                    except socket.timeout:
                        break
                return responses
        finally:
            chan.after_reply_message_received(queue.name)

    def _get_exchange(self, namespace, type):
        return Exchange(self.exchange_fmt % namespace,
                        type=type,
                        durable=False,
                        delivery_mode='transient')

    def _get_reply_exchange(self, namespace):
        return Exchange(self.reply_exchange_fmt % namespace,
                        type='direct',
                        durable=False,
                        delivery_mode='transient')

    @cached_property
    def oid(self):
        try:
            return self._tls.OID
        except AttributeError:
            oid = self._tls.OID = oid_from(self)
            return oid

    @cached_property
    def producer_pool(self):
        return maybe_evaluate(self._producer_pool)<|MERGE_RESOLUTION|>--- conflicted
+++ resolved
@@ -13,12 +13,9 @@
 from . import Exchange, Queue, Consumer, Producer
 from .clocks import LamportClock
 from .common import maybe_declare, oid_from
-<<<<<<< HEAD
 from .exceptions import InconsistencyError, OperationalError
-from .five import range, string_t
-=======
-from .exceptions import InconsistencyError
->>>>>>> e3f97ef2
+from .five import range
+
 from .log import get_logger
 from .utils.functional import maybe_evaluate, reprcall
 from .utils.objects import cached_property
@@ -154,7 +151,7 @@
                                     serializer=self.mailbox.serializer)
 
 
-<<<<<<< HEAD
+
 def is_no_route_error_for_reply_celery_pidbox(exc_str):
     if "Cannot route message for exchange" in exc_str \
         and "Table empty or key no longer exists" in exc_str \
@@ -163,10 +160,7 @@
     return False
 
 
-class Mailbox(object):
-=======
 class Mailbox:
->>>>>>> e3f97ef2
     """Process Mailbox."""
 
     node_cls = Node
