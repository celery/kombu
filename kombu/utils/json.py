"""JSON Serialization Utilities."""

import base64
import datetime
import decimal
import json as stdjson
import uuid

from kombu.utils.iso8601 import parse_iso8601

try:
    from django.utils.functional import Promise as DjangoPromise
except ImportError:  # pragma: no cover
    class DjangoPromise:
        """Dummy object."""

try:
    import json
    _json_extra_kwargs = {}

    class _DecodeError(Exception):
        pass
except ImportError:                 # pragma: no cover
    import simplejson as json
    from simplejson.decoder import JSONDecodeError as _DecodeError
    _json_extra_kwargs = {
        'use_decimal': False,
        'namedtuple_as_object': False,
    }


_encoder_cls = type(json._default_encoder)
_default_encoder = None   # ... set to JSONEncoder below.


class JSONEncoder(_encoder_cls):
    """Kombu custom json encoder."""

    def default(self, o,
                dates=(datetime.datetime, datetime.date),
                times=(datetime.time,),
                textual=(decimal.Decimal, uuid.UUID, DjangoPromise),
                isinstance=isinstance,
                datetime=datetime.datetime,
                text_t=str):
        reducer = getattr(o, '__json__', None)
        if reducer is not None:
            return reducer()
        else:
            if isinstance(o, dates):
                if not isinstance(o, datetime):
                    o = datetime(o.year, o.month, o.day, 0, 0, 0, 0)
                r = o.isoformat()
                if r.endswith("+00:00"):
                    r = r[:-6] + "Z"
                return {"datetime": r, "__datetime__": True}
            elif isinstance(o, times):
                return o.isoformat()
            elif isinstance(o, textual):
                return text_t(o)
            elif isinstance(o, bytes):
                try:
                    return {"bytes": o.decode("utf-8"), "__bytes__": True}
                except UnicodeDecodeError:
                    return {
                        "bytes": base64.b64encode(o).decode("utf-8"),
                        "__base64__": True,
                    }
            return super().default(o)


_default_encoder = JSONEncoder


def dumps(s, _dumps=json.dumps, cls=None, default_kwargs=None, **kwargs):
    """Serialize object to json string."""
    if not default_kwargs:
        default_kwargs = _json_extra_kwargs
    return _dumps(s, cls=cls or _default_encoder,
                  **dict(default_kwargs, **kwargs))


def object_hook(dct):
    """Hook function to perform custom deserialization."""
<<<<<<< HEAD
    if "__datetime__" in dct:
        return parse_iso8601(dct["datetime"])
=======
    if "__bytes__" in dct:
        return dct["bytes"].encode("utf-8")
    if "__base64__" in dct:
        return base64.b64decode(dct["bytes"].encode("utf-8"))
>>>>>>> 894ddfc8
    return dct


def loads(s, _loads=json.loads, decode_bytes=True, object_hook=object_hook):
    """Deserialize json from string."""
    # None of the json implementations supports decoding from
    # a buffer/memoryview, or even reading from a stream
    #    (load is just loads(fp.read()))
    # but this is Python, we love copying strings, preferably many times
    # over.  Note that pickle does support buffer/memoryview
    # </rant>
    if isinstance(s, memoryview):
        s = s.tobytes().decode('utf-8')
    elif isinstance(s, bytearray):
        s = s.decode('utf-8')
    elif decode_bytes and isinstance(s, bytes):
        s = s.decode('utf-8')

    try:
        return _loads(s, object_hook=object_hook)
    except _DecodeError:
        # catch "Unpaired high surrogate" error
        return stdjson.loads(s)<|MERGE_RESOLUTION|>--- conflicted
+++ resolved
@@ -82,15 +82,12 @@
 
 def object_hook(dct):
     """Hook function to perform custom deserialization."""
-<<<<<<< HEAD
     if "__datetime__" in dct:
         return parse_iso8601(dct["datetime"])
-=======
     if "__bytes__" in dct:
         return dct["bytes"].encode("utf-8")
     if "__base64__" in dct:
         return base64.b64decode(dct["bytes"].encode("utf-8"))
->>>>>>> 894ddfc8
     return dct
 
 
