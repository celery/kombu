--- conflicted
+++ resolved
@@ -1,25 +1,14 @@
-<<<<<<< HEAD
-=======
 """AMQP Management API utilities."""
-from __future__ import absolute_import, unicode_literals
->>>>>>> 4a690cef
-
-from typing import Any, Optional, Union
-
-<<<<<<< HEAD
+from typing import Any, Union
 from . import abstract
 
 
 def get_manager(client: abstract.Connection,
-                hostname: Optional[str]=None,
-                port: Optional[Union[int, str]]=None,
-                userid: Optional[str]=None,
-                password: Optional[str]=None) -> Any:
-=======
-def get_manager(client, hostname=None, port=None, userid=None,
-                password=None):
+                hostname: str = None,
+                port: Union[int, str] = None,
+                userid: str = None,
+                password: str = None) -> Any:
     """Get pyrabbit manager."""
->>>>>>> 4a690cef
     import pyrabbit
     opt = client.transport_options.get
 
