"""URL Utilities."""
<<<<<<< HEAD
from collections import Mapping
=======
# flake8: noqa

from __future__ import absolute_import, unicode_literals

try:
    from collections.abc import Mapping
except ImportError:
    from collections import Mapping

>>>>>>> b4be5cf2
from functools import partial

try:
    from urllib.parse import parse_qsl, quote, unquote, urlparse
except ImportError:
    from urllib import quote, unquote                  # noqa
    from urlparse import urlparse, parse_qsl    # noqa

from kombu.five import bytes_if_py2, string_t

from .compat import NamedTuple

safequote = partial(quote, safe=bytes_if_py2(''))


urlparts = NamedTuple('urlparts', [
    ('scheme', str),
    ('hostname', str),
    ('port', int),
    ('username', str),
    ('password', str),
    ('path', str),
    ('query', Mapping),
])


def parse_url(url):
    # type: (str) -> Dict
    """Parse URL into mapping of components."""
    scheme, host, port, user, password, path, query = _parse_url(url)
    return dict(transport=scheme, hostname=host,
                port=port, userid=user,
                password=password, virtual_host=path, **query)


def url_to_parts(url):
    # type: (str) -> urlparts
    """Parse URL into :class:`urlparts` tuple of components."""
    scheme = urlparse(url).scheme
    schemeless = url[len(scheme) + 3:]
    # parse with HTTP URL semantics
    parts = urlparse('http://' + schemeless)
    path = parts.path or ''
    path = path[1:] if path and path[0] == '/' else path
    return urlparts(
        scheme,
        unquote(parts.hostname or '') or None,
        parts.port,
        unquote(parts.username or '') or None,
        unquote(parts.password or '') or None,
        unquote(path or '') or None,
        dict(parse_qsl(parts.query)),
    )
_parse_url = url_to_parts  # noqa


def as_url(scheme, host=None, port=None, user=None, password=None,
           path=None, query=None, sanitize=False, mask='**'):
    # type: (str, str, int, str, str, str, str, bool, str) -> str
    """Generate URL from component parts."""
    parts = ['{0}://'.format(scheme)]
    if user or password:
        if user:
            parts.append(safequote(user))
        if password:
            if sanitize:
                parts.extend([':', mask] if mask else [':'])
            else:
                parts.extend([':', safequote(password)])
        parts.append('@')
    parts.append(safequote(host) if host else '')
    if port:
        parts.extend([':', port])
    parts.extend(['/', path])
    return ''.join(str(part) for part in parts if part)


def sanitize_url(url, mask='**'):
    # type: (str, str) -> str
    """Return copy of URL with password removed."""
    return as_url(*_parse_url(url), sanitize=True, mask=mask)


def maybe_sanitize_url(url, mask='**'):
    # type: (Any, str) -> Any
    """Sanitize url, or do nothing if url undefined."""
    if isinstance(url, string_t) and '://' in url:
        return sanitize_url(url, mask)
    return url<|MERGE_RESOLUTION|>--- conflicted
+++ resolved
@@ -1,17 +1,9 @@
 """URL Utilities."""
-<<<<<<< HEAD
-from collections import Mapping
-=======
-# flake8: noqa
-
-from __future__ import absolute_import, unicode_literals
-
 try:
     from collections.abc import Mapping
 except ImportError:
     from collections import Mapping
 
->>>>>>> b4be5cf2
 from functools import partial
 
 try:
