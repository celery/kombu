<<<<<<< HEAD
"""
kombu.transport.memory
======================

In-memory transport.

"""
=======
"""In-memory transport."""
from __future__ import absolute_import, unicode_literals
>>>>>>> e1f55287

from queue import Queue

from . import base
from . import virtual


class Channel(virtual.Channel):
    queues = {}
    do_restore = False
    supports_fanout = True

    def _has_queue(self, queue, **kwargs):
        return queue in self.queues

    def _new_queue(self, queue, **kwargs):
        if queue not in self.queues:
            self.queues[queue] = Queue()

    def _get(self, queue, timeout=None):
        return self._queue_for(queue).get(block=False)

    def _queue_for(self, queue):
        if queue not in self.queues:
            self.queues[queue] = Queue()
        return self.queues[queue]

    def _queue_bind(self, *args):
        ...

    def _put_fanout(self, exchange, message, routing_key=None, **kwargs):
        for queue in self._lookup(exchange, routing_key):
            self._queue_for(queue).put(message)

    def _put(self, queue, message, **kwargs):
        self._queue_for(queue).put(message)

    def _size(self, queue):
        return self._queue_for(queue).qsize()

    def _delete(self, queue, *args, **kwargs):
        self.queues.pop(queue, None)

    def _purge(self, queue):
        q = self._queue_for(queue)
        size = q.qsize()
        q.queue.clear()
        return size

    def close(self):
        super().close()
        for queue in self.queues.values():
            queue.empty()
        self.queues = {}

    def after_reply_message_received(self, queue):
        ...


class Transport(virtual.Transport):
    Channel = Channel

    #: memory backend state is global.
    state = virtual.BrokerState()

    implements = base.Transport.implements

    driver_type = 'memory'
    driver_name = 'memory'

    def driver_version(self):
        return 'N/A'<|MERGE_RESOLUTION|>--- conflicted
+++ resolved
@@ -1,16 +1,4 @@
-<<<<<<< HEAD
-"""
-kombu.transport.memory
-======================
-
-In-memory transport.
-
-"""
-=======
 """In-memory transport."""
-from __future__ import absolute_import, unicode_literals
->>>>>>> e1f55287
-
 from queue import Queue
 
 from . import base
