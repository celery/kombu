"""Amazon SQS Transport.

Amazon SQS transport module for Kombu.  This package implements an AMQP-like
interface on top of Amazons SQS service, with the goal of being optimized for
high performance and reliability.

The default settings for this module are focused now on high performance in
task queue situations where tasks are small, idempotent and run very fast.

SQS Features supported by this transport:
  Long Polling:
    http://docs.aws.amazon.com/AWSSimpleQueueService/latest/SQSDeveloperGuide/
      sqs-long-polling.html

    Long polling is enabled by setting the `wait_time_seconds` transport
    option to a number > 1.  Amazon supports up to 20 seconds.  This is
    enabled with 10 seconds by default.

  Batch API Actions:
   http://docs.aws.amazon.com/AWSSimpleQueueService/latest/SQSDeveloperGuide/
     sqs-batch-api.html

    The default behavior of the SQS Channel.drain_events() method is to
    request up to the 'prefetch_count' messages on every request to SQS.
    These messages are stored locally in a deque object and passed back
    to the Transport until the deque is empty, before triggering a new
    API call to Amazon.

    This behavior dramatically speeds up the rate that you can pull tasks
    from SQS when you have short-running tasks (or a large number of workers).

    When a Celery worker has multiple queues to monitor, it will pull down
    up to 'prefetch_count' messages from queueA and work on them all before
    moving on to queueB.  If queueB is empty, it will wait up until
    'polling_interval' expires before moving back and checking on queueA.
"""

from __future__ import absolute_import, unicode_literals

import socket
import string
import uuid

from vine import transform, ensure_promise, promise

from kombu.async import get_event_loop
from kombu.async.aws.ext import boto3, exceptions
from kombu.async.aws.sqs.connection import AsyncSQSConnection
from kombu.async.aws.sqs.message import AsyncMessage
from kombu.five import Empty, range, string_t, text_t
from kombu.log import get_logger
from kombu.utils import scheduling
from kombu.utils.encoding import bytes_to_str, safe_str
from kombu.utils.json import loads, dumps
from kombu.utils.objects import cached_property

from . import virtual

logger = get_logger(__name__)

# dots are replaced by dash, all other punctuation
# replaced by underscore.
CHARS_REPLACE_TABLE = {
    ord(c): 0x5f for c in string.punctuation if c not in '-_.'
}
CHARS_REPLACE_TABLE[0x2e] = 0x2d  # '.' -> '-'

#: SQS bulk get supports a maximum of 10 messages at a time.
SQS_MAX_MESSAGES = 10


def maybe_int(x):
    """Try to convert x' to int, or return x' if that fails."""
    try:
        return int(x)
    except ValueError:
        return x


class Channel(virtual.Channel):
    """SQS Channel."""

    default_region = 'us-east-1'
    default_visibility_timeout = 1800  # 30 minutes.
    default_wait_time_seconds = 10  # up to 20 seconds max
    domain_format = 'kombu%(vhost)s'
    _asynsqs = None
    _sqs = None
    _queue_cache = {}
    _noack_queues = set()

    def __init__(self, *args, **kwargs):
        if boto3 is None:
            raise ImportError('boto3 is not installed')
        super(Channel, self).__init__(*args, **kwargs)

        # SQS blows up if you try to create a new queue when one already
        # exists but with a different visibility_timeout.  This prepopulates
        # the queue_cache to protect us from recreating
        # queues that are known to already exist.
        self._update_queue_cache(self.queue_name_prefix)

        self.hub = kwargs.get('hub') or get_event_loop()

    def _update_queue_cache(self, queue_name_prefix):
        resp = self.sqs.list_queues(QueueNamePrefix=queue_name_prefix)
        for url in resp.get('QueueUrls', []):
            queue_name = url.split('/')[-1]
            self._queue_cache[queue_name] = url

    def basic_consume(self, queue, no_ack, *args, **kwargs):
        if no_ack:
            self._noack_queues.add(queue)
        if self.hub:
            self._loop1(queue)
        return super(Channel, self).basic_consume(
            queue, no_ack, *args, **kwargs
        )

    def basic_cancel(self, consumer_tag):
        if consumer_tag in self._consumers:
            queue = self._tag_to_queue[consumer_tag]
            self._noack_queues.discard(queue)
        return super(Channel, self).basic_cancel(consumer_tag)

<<<<<<< HEAD
    def drain_events(self, timeout=None, callback=None):
=======
    def drain_events(self, timeout=None, **kwargs):
>>>>>>> bf820b20
        """Return a single payload message from one of our queues.

        Raises:
            Queue.Empty: if no messages available.
        """
        # If we're not allowed to consume or have no consumers, raise Empty
        if not self._consumers or not self.qos.can_consume():
            raise Empty()

        # At this point, go and get more messages from SQS
        self._poll(self.cycle, callback, timeout=timeout)

    def _reset_cycle(self):
        """Reset the consume cycle.

        Returns:
            FairCycle: object that points to our _get_bulk() method
                rather than the standard _get() method.  This allows for
                multiple messages to be returned at once from SQS (
                based on the prefetch limit).
        """
        self._cycle = scheduling.FairCycle(
            self._get_bulk, self._active_queues, Empty,
        )

    def entity_name(self, name, table=CHARS_REPLACE_TABLE):
        """Format AMQP queue name into a legal SQS queue name."""
        if name.endswith('.fifo'):
            partial = name.rstrip('.fifo')
            partial = text_t(safe_str(partial)).translate(table)
            return partial + '.fifo'
        else:
            return text_t(safe_str(name)).translate(table)

    def canonical_queue_name(self, queue_name):
        return self.entity_name(self.queue_name_prefix + queue_name)

    def _new_queue(self, queue, **kwargs):
        """Ensure a queue with given name exists in SQS."""
        if not isinstance(queue, string_t):
            return queue
        # Translate to SQS name for consistency with initial
        # _queue_cache population.
        queue = self.canonical_queue_name(queue)

        # The SQS ListQueues method only returns 1000 queues.  When you have
        # so many queues, it's possible that the queue you are looking for is
        # not cached.  In this case, we could update the cache with the exact
        # queue name first.
        if queue not in self._queue_cache:
            self._update_queue_cache(queue)
        try:
            return self._queue_cache[queue]
        except KeyError:
            attributes = {'VisibilityTimeout': str(self.visibility_timeout)}
            if queue.endswith('.fifo'):
                attributes['FifoQueue'] = 'true'

            resp = self._queue_cache[queue] = self.sqs.create_queue(
                QueueName=queue, Attributes=attributes)
            self._queue_cache[queue] = resp['QueueUrl']
            return resp['QueueUrl']

    def _delete(self, queue, *args, **kwargs):
        """Delete queue by name."""
        super(Channel, self)._delete(queue)
        self._queue_cache.pop(queue, None)

    def _put(self, queue, message, **kwargs):
        """Put message onto queue."""
        q_url = self._new_queue(queue)
        kwargs = {'QueueUrl': q_url,
                  'MessageBody': AsyncMessage().encode(dumps(message))}
        if queue.endswith('.fifo'):
            if 'MessageGroupId' in message['properties']:
                kwargs['MessageGroupId'] = \
                    message['properties']['MessageGroupId']
            else:
                kwargs['MessageGroupId'] = 'default'
            if 'MessageDeduplicationId' in message['properties']:
                kwargs['MessageDeduplicationId'] = \
                    message['properties']['MessageDeduplicationId']
            else:
                kwargs['MessageDeduplicationId'] = str(uuid.uuid4())
        self.sqs.send_message(**kwargs)

    def _message_to_python(self, message, queue_name, queue):
        payload = loads(bytes_to_str(message['Body']))
        if queue_name in self._noack_queues:
            queue = self._new_queue(queue_name)
            self.asynsqs.delete_message(queue, message['ReceiptHandle'])
        else:
            try:
                properties = payload['properties']
                delivery_info = payload['properties']['delivery_info']
            except KeyError:
                # json message not sent by kombu?
                delivery_info = {}
                properties = {'delivery_info': delivery_info}
                payload.update({
                    'body': bytes_to_str(message['Body']),
                    'properties': properties,
                })
        # set delivery tag to SQS receipt handle
        delivery_info.update({
            'sqs_message': message, 'sqs_queue': queue,
        })
        properties['delivery_tag'] = message['ReceiptHandle']
        return payload

    def _messages_to_python(self, messages, queue):
        """Convert a list of SQS Message objects into Payloads.

        This method handles converting SQS Message objects into
        Payloads, and appropriately updating the queue depending on
        the 'ack' settings for that queue.

        Arguments:
            messages (SQSMessage): A list of SQS Message objects.
            queue (str): Name representing the queue they came from.

        Returns:
            List: A list of Payload objects
        """
        q = self._new_queue(queue)
        return [self._message_to_python(m, queue, q) for m in messages]

    def _get_bulk(self, queue,
                  max_if_unlimited=SQS_MAX_MESSAGES, callback=None):
        """Try to retrieve multiple messages off ``queue``.

        Where :meth:`_get` returns a single Payload object, this method
        returns a list of Payload objects.  The number of objects returned
        is determined by the total number of messages available in the queue
        and the number of messages the QoS object allows (based on the
        prefetch_count).

        Note:
            Ignores QoS limits so caller is responsible for checking
            that we are allowed to consume at least one message from the
            queue.  get_bulk will then ask QoS for an estimate of
            the number of extra messages that we can consume.

        Arguments:
            queue (str): The queue name to pull from.

        Returns:
            List[Message]
        """
        # drain_events calls `can_consume` first, consuming
        # a token, so we know that we are allowed to consume at least
        # one message.

        # Note: ignoring max_messages for SQS with boto3
        max_count = self._get_message_estimate()
        if max_count:
            q_url = self._new_queue(queue)
            resp = self.sqs.receive_message(
                QueueUrl=q_url, MaxNumberOfMessages=max_count)

            if resp['Messages']:
                for m in resp['Messages']:
                    m['Body'] = AsyncMessage().decode(m['Body'])
                for msg in self._messages_to_python(resp['Messages'], queue):
                    self.connection._deliver(msg, queue)
                return
        raise Empty()

    def _get(self, queue):
        """Try to retrieve a single message off ``queue``."""
        q_url = self._new_queue(queue)
        resp = self.sqs.receive_message(q_url)

        if resp['Messages']:
            body = AsyncMessage().decode(resp['Messages'][0]['Body'])
            resp['Messages'][0]['Body'] = body
            return self._messages_to_python(resp['Messages'], queue)[0]
        raise Empty()

    def _loop1(self, queue, _=None):
        self.hub.call_soon(self._schedule_queue, queue)

    def _schedule_queue(self, queue):
        if queue in self._active_queues:
            if self.qos.can_consume():
                self._get_bulk_async(
                    queue, callback=promise(self._loop1, (queue,)),
                )
            else:
                self._loop1(queue)

    def _get_message_estimate(self, max_if_unlimited=SQS_MAX_MESSAGES):
        maxcount = self.qos.can_consume_max_estimate()
        return min(
            max_if_unlimited if maxcount is None else max(maxcount, 1),
            max_if_unlimited,
        )

    def _get_bulk_async(self, queue,
                        max_if_unlimited=SQS_MAX_MESSAGES, callback=None):
        maxcount = self._get_message_estimate()
        if maxcount:
            return self._get_async(queue, maxcount, callback=callback)
        # Not allowed to consume, make sure to notify callback..
        callback = ensure_promise(callback)
        callback([])
        return callback

    def _get_async(self, queue, count=1, callback=None):
        q = self._new_queue(queue)
        qname = self.canonical_queue_name(queue)
        return self._get_from_sqs(
            qname, count=count, connection=self.asynsqs,
            callback=transform(self._on_messages_ready, callback, q, queue),
        )

    def _on_messages_ready(self, queue, qname, messages):
        if 'Messages' in messages and messages['Messages']:
            callbacks = self.connection._callbacks
            for msg in messages['Messages']:
                msg_parsed = self._message_to_python(msg, qname, queue)
                callbacks[qname](msg_parsed)

    def _get_from_sqs(self, queue,
                      count=1, connection=None, callback=None):
        """Retrieve and handle messages from SQS.

        Uses long polling and returns :class:`~vine.promises.promise`.
        """
        connection = connection if connection is not None else queue.connection
        # url = self.get_queue
        return connection.receive_message(
            queue, number_messages=count,
            wait_time_seconds=self.wait_time_seconds,
            callback=callback,
        )

    def _restore(self, message,
                 unwanted_delivery_info=('sqs_message', 'sqs_queue')):
        for unwanted_key in unwanted_delivery_info:
            # Remove objects that aren't JSON serializable (Issue #1108).
            message.delivery_info.pop(unwanted_key, None)
        return super(Channel, self)._restore(message)

    def basic_ack(self, delivery_tag, multiple=False):
        try:
            message = self.qos.get(delivery_tag).delivery_info
            sqs_message = message['sqs_message']
        except KeyError:
            pass
        else:
            self.asynsqs.delete_message(message['sqs_queue'],
                                        sqs_message['ReceiptHandle'])
        super(Channel, self).basic_ack(delivery_tag)

    def _size(self, queue):
        """Return the number of messages in a queue."""
        url = self._new_queue(queue)
        resp = self.sqs.get_queue_attributes(
            QueueUrl=url,
            AttributeNames=['ApproximateNumberOfMessages'])
        return int(resp['Attributes']['ApproximateNumberOfMessages'])

    def _purge(self, queue):
        """Delete all current messages in a queue."""
        q = self._new_queue(queue)
        # SQS is slow at registering messages, so run for a few
        # iterations to ensure messages are detected and deleted.
        size = 0
        for i in range(10):
            size += int(self._size(queue))
            if not size:
                break
        self.sqs.purge_queue(q)
        return size

    def close(self):
        super(Channel, self).close()
        # if self._asynsqs:
        #     try:
        #         self.asynsqs.close()
        #     except AttributeError as exc:  # FIXME ???
        #         if "can't set attribute" not in str(exc):
        #             raise

    @property
    def sqs(self):
        if self._sqs is None:
            session = boto3.session.Session(
                region_name=self.region,
                aws_access_key_id=self.conninfo.userid,
                aws_secret_access_key=self.conninfo.password,
            )
            is_secure = self.is_secure if self.is_secure is not None else True
            self._sqs = session.client('sqs', use_ssl=is_secure)
        return self._sqs

    @property
    def asynsqs(self):
        if self._asynsqs is None:
            is_secure = self.is_secure if self.is_secure is not None else True
            self._asynsqs = AsyncSQSConnection(
                sqs_connection=self.sqs,
                aws_access_key_id=self.conninfo.userid,
                aws_secret_access_key=self.conninfo.password,
                region=self.region,
                is_secure=is_secure,
            )
        return self._asynsqs

    @property
    def conninfo(self):
        return self.connection.client

    @property
    def transport_options(self):
        return self.connection.client.transport_options

    @cached_property
    def visibility_timeout(self):
        return (self.transport_options.get('visibility_timeout') or
                self.default_visibility_timeout)

    @cached_property
    def queue_name_prefix(self):
        return self.transport_options.get('queue_name_prefix', '')

    @cached_property
    def supports_fanout(self):
        return False

    @cached_property
    def region(self):
        return self.transport_options.get('region') or self.default_region

    @cached_property
    def regioninfo(self):
        return self.transport_options.get('regioninfo')

    @cached_property
    def is_secure(self):
        return self.transport_options.get('is_secure')

    @cached_property
    def port(self):
        return self.transport_options.get('port')

    @cached_property
    def wait_time_seconds(self):
        return self.transport_options.get('wait_time_seconds',
                                          self.default_wait_time_seconds)


class Transport(virtual.Transport):
    """SQS Transport."""

    Channel = Channel

    polling_interval = 1
    wait_time_seconds = 0
    default_port = None
    connection_errors = (
        virtual.Transport.connection_errors +
        (exceptions.BotoCoreError, socket.error)
    )
    channel_errors = (
        virtual.Transport.channel_errors + (exceptions.BotoCoreError,)
    )
    driver_type = 'sqs'
    driver_name = 'sqs'

    implements = virtual.Transport.implements.extend(
        async=True,
        exchange_type=frozenset(['direct']),
    )<|MERGE_RESOLUTION|>--- conflicted
+++ resolved
@@ -123,11 +123,7 @@
             self._noack_queues.discard(queue)
         return super(Channel, self).basic_cancel(consumer_tag)
 
-<<<<<<< HEAD
-    def drain_events(self, timeout=None, callback=None):
-=======
-    def drain_events(self, timeout=None, **kwargs):
->>>>>>> bf820b20
+    def drain_events(self, timeout=None, callback=None, **kwargs):
         """Return a single payload message from one of our queues.
 
         Raises:
