"""Amazon SQS Transport.

Amazon SQS transport module for Kombu.  This package implements an AMQP-like
interface on top of Amazons SQS service, with the goal of being optimized for
high performance and reliability.

The default settings for this module are focused now on high performance in
task queue situations where tasks are small, idempotent and run very fast.

SQS Features supported by this transport:
  Long Polling:
    http://docs.aws.amazon.com/AWSSimpleQueueService/latest/SQSDeveloperGuide/
      sqs-long-polling.html

    Long polling is enabled by setting the `wait_time_seconds` transport
    option to a number > 1.  Amazon supports up to 20 seconds.  This is
    enabled with 10 seconds by default.

  Batch API Actions:
   http://docs.aws.amazon.com/AWSSimpleQueueService/latest/SQSDeveloperGuide/
     sqs-batch-api.html

    The default behavior of the SQS Channel.drain_events() method is to
    request up to the 'prefetch_count' messages on every request to SQS.
    These messages are stored locally in a deque object and passed back
    to the Transport until the deque is empty, before triggering a new
    API call to Amazon.

    This behavior dramatically speeds up the rate that you can pull tasks
    from SQS when you have short-running tasks (or a large number of workers).

    When a Celery worker has multiple queues to monitor, it will pull down
    up to 'prefetch_count' messages from queueA and work on them all before
    moving on to queueB.  If queueB is empty, it will wait up until
    'polling_interval' expires before moving back and checking on queueA.
"""
<<<<<<< HEAD
import collections
=======

from __future__ import absolute_import, unicode_literals

>>>>>>> 4a690cef
import socket
import string

from queue import Empty

from vine import transform, ensure_promise, promise

from kombu.async import get_event_loop
from kombu.async.aws import sqs as _asynsqs
from kombu.async.aws.ext import boto, exception
from kombu.async.aws.sqs.connection import AsyncSQSConnection, SQSConnection
from kombu.async.aws.sqs.ext import regions
from kombu.async.aws.sqs.message import Message
from kombu.log import get_logger
from kombu.utils import scheduling
from kombu.utils.encoding import bytes_to_str, safe_str
from kombu.utils.json import loads, dumps
from kombu.utils.objects import cached_property

from . import virtual

logger = get_logger(__name__)

# dots are replaced by dash, all other punctuation
# replaced by underscore.
CHARS_REPLACE_TABLE = {
    ord(c): 0x5f for c in string.punctuation if c not in '-_.'
}
CHARS_REPLACE_TABLE[0x2e] = 0x2d  # '.' -> '-'

#: SQS bulk get supports a maximum of 10 messages at a time.
SQS_MAX_MESSAGES = 10


def maybe_int(x):
    """Try to convert x' to int, or return x' if that fails."""
    try:
        return int(x)
    except ValueError:
        return x


class Channel(virtual.Channel):
    """SQS Channel."""

    default_region = 'us-east-1'
    default_visibility_timeout = 1800  # 30 minutes.
    default_wait_time_seconds = 10  # up to 20 seconds max
    domain_format = 'kombu%(vhost)s'
    _asynsqs = None
    _sqs = None
    _queue_cache = {}
    _noack_queues = set()

    def __init__(self, *args, hub=None, **kwargs):
        if boto is None:
            raise ImportError('boto is not installed')
        super().__init__(*args, **kwargs)

        # SQS blows up if you try to create a new queue when one already
        # exists but with a different visibility_timeout.  This prepopulates
        # the queue_cache to protect us from recreating
        # queues that are known to already exist.
        self._update_queue_cache(self.queue_name_prefix)

<<<<<<< HEAD
        # The drain_events() method stores extra messages in a local
        # Deque object.  This allows multiple messages to be requested from
        # SQS at once for performance, but maintains the same external API
        # to the caller of the drain_events() method.
        self._queue_message_cache = collections.deque()

        self.hub = hub or get_event_loop()
=======
        self.hub = kwargs.get('hub') or get_event_loop()
>>>>>>> 4a690cef

    def _update_queue_cache(self, queue_name_prefix):
        try:
            queues = self.sqs.get_all_queues(prefix=queue_name_prefix)
        except exception.SQSError as exc:
            if exc.status == 403:
                raise RuntimeError(
                    'SQS authorization error, access_key={0}'.format(
                        self.sqs.access_key))
            raise
        else:
            self._queue_cache.update({
                queue.name: queue for queue in queues
            })

    def basic_consume(self, queue, no_ack, *args, **kwargs):
        if no_ack:
            self._noack_queues.add(queue)
        if self.hub:
            self._loop1(queue)
        return super().basic_consume(queue, no_ack, *args, **kwargs)

    def basic_cancel(self, consumer_tag):
        if consumer_tag in self._consumers:
            queue = self._tag_to_queue[consumer_tag]
            self._noack_queues.discard(queue)
        return super().basic_cancel(consumer_tag)

    def drain_events(self, timeout=None):
        """Return a single payload message from one of our queues.

        Raises:
            Queue.Empty: if no messages available.
        """
        # If we're not allowed to consume or have no consumers, raise Empty
        if not self._consumers or not self.qos.can_consume():
            raise Empty()

        # At this point, go and get more messages from SQS
        self._poll(self.cycle, self.connection._deliver, timeout=timeout)

    def _reset_cycle(self):
        """Reset the consume cycle.

        Returns:
            FairCycle: object that points to our _get_bulk() method
                rather than the standard _get() method.  This allows for
                multiple messages to be returned at once from SQS (
                based on the prefetch limit).
        """
        self._cycle = scheduling.FairCycle(
            self._get_bulk, self._active_queues, Empty,
        )

    def entity_name(self, name, table=CHARS_REPLACE_TABLE):
        """Format AMQP queue name into a legal SQS queue name."""
        return str(safe_str(name)).translate(table)

    def _new_queue(self, queue, **kwargs):
        """Ensure a queue with given name exists in SQS."""
        if not isinstance(queue, str):
            return queue
        # Translate to SQS name for consistency with initial
        # _queue_cache population.
        queue = self.entity_name(self.queue_name_prefix + queue)

        # The SQS ListQueues method only returns 1000 queues.  When you have
        # so many queues, it's possible that the queue you are looking for is
        # not cached.  In this case, we could update the cache with the exact
        # queue name first.
        if queue not in self._queue_cache:
            self._update_queue_cache(queue)
        try:
            return self._queue_cache[queue]
        except KeyError:
            q = self._queue_cache[queue] = self.sqs.create_queue(
                queue, self.visibility_timeout,
            )
            return q

    def _delete(self, queue, *args, **kwargs):
        """delete queue by name."""
        super()._delete(queue)
        self._queue_cache.pop(queue, None)

    def _put(self, queue, message, **kwargs):
        """Put message onto queue."""
        q = self._new_queue(queue)
        m = Message()
        m.set_body(dumps(message))
        q.write(m)

    def _message_to_python(self, message, queue_name, queue):
        payload = loads(bytes_to_str(message.get_body()))
        if queue_name in self._noack_queues:
            queue.delete_message(message)
        else:
            try:
                properties = payload['properties']
                delivery_info = payload['properties']['delivery_info']
            except KeyError:
                # json message not sent by kombu?
                delivery_info = {}
                properties = {'delivery_info': delivery_info}
                payload.update({
                    'body': bytes_to_str(message.get_body()),
                    'properties': properties,
                })
        # set delivery tag to SQS receipt handle
        delivery_info.update({
            'sqs_message': message, 'sqs_queue': queue,
        })
        properties['delivery_tag'] = message.receipt_handle
        return payload

    def _messages_to_python(self, messages, queue):
        """Convert a list of SQS Message objects into Payloads.

        This method handles converting SQS Message objects into
        Payloads, and appropriately updating the queue depending on
        the 'ack' settings for that queue.

        Arguments:
            messages (SQSMessage): A list of SQS Message objects.
            queue (str): Name representing the queue they came from.

        Returns:
            List: A list of Payload objects
        """
        q = self._new_queue(queue)
        return [self._message_to_python(m, queue, q) for m in messages]

    def _get_bulk(self, queue,
                  max_if_unlimited=SQS_MAX_MESSAGES, callback=None):
        """Try to retrieve multiple messages off ``queue``.

        Where :meth:`_get` returns a single Payload object, this method
        returns a list of Payload objects.  The number of objects returned
        is determined by the total number of messages available in the queue
        and the number of messages the QoS object allows (based on the
        prefetch_count).

        Note:
            Ignores QoS limits so caller is responsible for checking
            that we are allowed to consume at least one message from the
            queue.  get_bulk will then ask QoS for an estimate of
            the number of extra messages that we can consume.

        Arguments:
            queue (str): The queue name to pull from.

        Returns:
            List[Message]
        """
        # drain_events calls `can_consume` first, consuming
        # a token, so we know that we are allowed to consume at least
        # one message.
        maxcount = self._get_message_estimate()
        if maxcount:
            q = self._new_queue(queue)
            messages = q.get_messages(num_messages=maxcount)

            if messages:
                for msg in self._messages_to_python(messages, queue):
                    self.connection._deliver(msg, queue)
                return
        raise Empty()

    def _get(self, queue):
        """Try to retrieve a single message off ``queue``."""
        q = self._new_queue(queue)
        messages = q.get_messages(num_messages=1)
        if messages:
            return self._messages_to_python(messages, queue)[0]
        raise Empty()

    def _loop1(self, queue, _=None):
        self.hub.call_soon(self._schedule_queue, queue)

    def _schedule_queue(self, queue):
        if queue in self._active_queues:
            if self.qos.can_consume():
                self._get_bulk_async(
                    queue, callback=promise(self._loop1, (queue,)),
                )
            else:
                self._loop1(queue)

    def _get_message_estimate(self, max_if_unlimited=SQS_MAX_MESSAGES):
        maxcount = self.qos.can_consume_max_estimate()
        return min(
            max_if_unlimited if maxcount is None else max(maxcount, 1),
            max_if_unlimited,
        )

    def _get_bulk_async(self, queue,
                        max_if_unlimited=SQS_MAX_MESSAGES, callback=None):
        maxcount = self._get_message_estimate()
        if maxcount:
            return self._get_async(queue, maxcount, callback=callback)
        # Not allowed to consume, make sure to notify callback..
        callback = ensure_promise(callback)
        callback([])
        return callback

    def _get_async(self, queue, count=1, callback=None):
        q = self._new_queue(queue)
        return self._get_from_sqs(
            q, count=count, connection=self.asynsqs,
            callback=transform(self._on_messages_ready, callback, q, queue),
        )

    def _on_messages_ready(self, queue, qname, messages):
        if messages:
            callbacks = self.connection._callbacks
            for raw_message in messages:
                message = self._message_to_python(raw_message, qname, queue)
                callbacks[qname](message)

    def _get_from_sqs(self, queue,
                      count=1, connection=None, callback=None):
        """Retrieve and handle messages from SQS.

        Uses long polling and returns :class:`~vine.promises.promise`.
        """
        connection = connection if connection is not None else queue.connection
        return connection.receive_message(
            queue, number_messages=count,
            wait_time_seconds=self.wait_time_seconds,
            callback=callback,
        )

    def _restore(self, message,
                 unwanted_delivery_info=('sqs_message', 'sqs_queue')):
        for unwanted_key in unwanted_delivery_info:
            # Remove objects that aren't JSON serializable (Issue #1108).
            message.delivery_info.pop(unwanted_key, None)
        return super()._restore(message)

    def basic_ack(self, delivery_tag, multiple=False):
        delivery_info = self.qos.get(delivery_tag).delivery_info
        try:
            queue = delivery_info['sqs_queue']
        except KeyError:
            pass
        else:
            queue.delete_message(delivery_info['sqs_message'])
        super().basic_ack(delivery_tag)

    def _size(self, queue):
        """Return the number of messages in a queue."""
        return self._new_queue(queue).count()

    def _purge(self, queue):
        """Delete all current messages in a queue."""
        q = self._new_queue(queue)
        # SQS is slow at registering messages, so run for a few
        # iterations to ensure messages are deleted.
        size = 0
        for i in range(10):
            size += q.count()
            if not size:
                break
        q.clear()
        return size

    def close(self):
        super().close()
        for conn in (self._sqs, self._asynsqs):
            if conn:
                try:
                    conn.close()
                except AttributeError as exc:  # FIXME ???
                    if "can't set attribute" not in str(exc):
                        raise

    def _get_regioninfo(self, regions):
        if self.regioninfo:
            return self.regioninfo
        if self.region:
            for _r in regions:
                if _r.name == self.region:
                    return _r

    def _aws_connect_to(self, fun, regions):
        conninfo = self.conninfo
        region = self._get_regioninfo(regions)
        is_secure = self.is_secure if self.is_secure is not None else True
        port = self.port if self.port is not None else conninfo.port
        return fun(region=region,
                   aws_access_key_id=conninfo.userid,
                   aws_secret_access_key=conninfo.password,
                   is_secure=is_secure,
                   port=port)

    @property
    def sqs(self):
        if self._sqs is None:
            self._sqs = self._aws_connect_to(SQSConnection, regions())
        return self._sqs

    @property
    def asynsqs(self):
        if self._asynsqs is None:
            self._asynsqs = self._aws_connect_to(
                AsyncSQSConnection, _asynsqs.regions(),
            )
        return self._asynsqs

    @property
    def conninfo(self):
        return self.connection.client

    @property
    def transport_options(self):
        return self.connection.client.transport_options

    @cached_property
    def visibility_timeout(self):
        return (self.transport_options.get('visibility_timeout') or
                self.default_visibility_timeout)

    @cached_property
    def queue_name_prefix(self):
        return self.transport_options.get('queue_name_prefix', '')

    @cached_property
    def supports_fanout(self):
        return False

    @cached_property
    def region(self):
        return self.transport_options.get('region') or self.default_region

    @cached_property
    def regioninfo(self):
        return self.transport_options.get('regioninfo')

    @cached_property
    def is_secure(self):
        return self.transport_options.get('is_secure')

    @cached_property
    def port(self):
        return self.transport_options.get('port')

    @cached_property
    def wait_time_seconds(self):
        return self.transport_options.get('wait_time_seconds',
                                          self.default_wait_time_seconds)


class Transport(virtual.Transport):
    """SQS Transport."""

    Channel = Channel

    polling_interval = 1
    wait_time_seconds = 0
    default_port = None
    connection_errors = (
        virtual.Transport.connection_errors +
        (exception.SQSError, socket.error)
    )
    channel_errors = (
        virtual.Transport.channel_errors + (exception.SQSDecodeError,)
    )
    driver_type = 'sqs'
    driver_name = 'sqs'

    implements = virtual.Transport.implements.extend(
        async=True,
        exchange_type=frozenset(['direct']),
    )<|MERGE_RESOLUTION|>--- conflicted
+++ resolved
@@ -34,13 +34,7 @@
     moving on to queueB.  If queueB is empty, it will wait up until
     'polling_interval' expires before moving back and checking on queueA.
 """
-<<<<<<< HEAD
 import collections
-=======
-
-from __future__ import absolute_import, unicode_literals
-
->>>>>>> 4a690cef
 import socket
 import string
 
@@ -106,7 +100,6 @@
         # queues that are known to already exist.
         self._update_queue_cache(self.queue_name_prefix)
 
-<<<<<<< HEAD
         # The drain_events() method stores extra messages in a local
         # Deque object.  This allows multiple messages to be requested from
         # SQS at once for performance, but maintains the same external API
@@ -114,9 +107,6 @@
         self._queue_message_cache = collections.deque()
 
         self.hub = hub or get_event_loop()
-=======
-        self.hub = kwargs.get('hub') or get_event_loop()
->>>>>>> 4a690cef
 
     def _update_queue_cache(self, queue_name_prefix):
         try:
