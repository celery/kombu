from collections import OrderedDict
from queue import Empty

from kombu.transport import virtual
from kombu.utils import cached_property
from kombu.utils.encoding import str_to_bytes
from kombu.utils.json import dumps, loads

try:
    import confluent_kafka
    from confluent_kafka import Consumer, Producer, TopicPartition
    from confluent_kafka.admin import AdminClient, NewTopic

    KAFKA_CONNECTION_ERRORS = ()
    KAFKA_CHANNEL_ERRORS = ()

except ImportError:
    confluent_kafka = None
    KAFKA_CONNECTION_ERRORS = KAFKA_CHANNEL_ERRORS = ()

from kombu.log import get_logger

logger = get_logger(__name__)

DEFAULT_PORT = 9092


class NoBrokersAvailable(confluent_kafka.KafkaException):
    retriable = True


class Message(virtual.Message):
    """Message object."""

    def __init__(self, payload, channel=None, **kwargs):
        self.topic = payload.get('topic')
        super().__init__(payload, channel=channel, **kwargs)


class QoS(virtual.QoS):
    _not_yet_acked = OrderedDict()

    def can_consume(self):
        """Returns True if the :class:`Channel` can consume more messages, else
        False.
        :returns: True, if this QoS object can accept a message.
        :rtype: bool
        """
        return not self.prefetch_count or len(self._not_yet_acked) < self\
            .prefetch_count

    def can_consume_max_estimate(self):
        if self.prefetch_count:
            return self.prefetch_count - len(self._not_yet_acked)
        else:
            return 1

    def append(self, message, delivery_tag):
        self._not_yet_acked[delivery_tag] = message

    def get(self, delivery_tag):
        return self._not_yet_acked[delivery_tag]

    def ack(self, delivery_tag):
        if delivery_tag not in self._not_yet_acked:
            return
        message = self._not_yet_acked.pop(delivery_tag)
        consumer = self.channel._get_consumer(message.topic)
        consumer.commit()
        self.reject()

    def reject(self, delivery_tag, requeue=False):
        """Reject a message by delivery tag.
        If requeue is True, then the last consumed message is reverted so
        it'll be refetched on the next attempt.
        If False, that message is consumed and ignored.
        """
        if requeue:
            message = self._not_yet_acked.pop(delivery_tag)
            consumer = self.channel._get_consumer(message.topic)
            for assignment in consumer.assignment():
                topic_partition = TopicPartition(message.topic,
                                                 assignment.partition)
                [committed_offset] = consumer.committed([topic_partition])
                consumer.seek(committed_offset)
        else:
            self.ack(delivery_tag)

    def restore_unacked_once(self, stderr=None):
        pass


class Channel(virtual.Channel):
    QoS = QoS
    Message = Message

    default_wait_time_seconds = 5
    _client = None

    def __init__(self, *args, **kwargs):
        super().__init__(*args, **kwargs)

        self._kafka_consumers = {}
        self._kafka_producers = {}

        self._client = self._open()

    def sanitize_queue_name(self, queue):
        """Need to sanitize the queue name, celery sometimes pushes in @
        signs"""
        return str(queue).replace('@', '')

    def _get_producer(self, queue):
        """Create/get a producer instance for the given topic/queue"""
        queue = self.sanitize_queue_name(queue)
        producer = self._kafka_producers.get(queue, None)
        if producer is None:
            producer = Producer(self.common_config)
            self._kafka_producers[queue] = producer

        return producer

    def _get_consumer(self, queue):
        """Create/get a consumer instance for the given topic/queue"""
        queue = self.sanitize_queue_name(queue)
        consumer = self._kafka_consumers.get(queue, None)
        if consumer is None:
            consumer = Consumer(
                {**self.common_config,
                 'group.id':
                     self.transport_options.get('kafka_consumer_group') or
                     f"{queue}-consumer-group",
                 'auto.offset.reset': 'earliest',
                 'enable.auto.commit': False,
                 }
            )
            consumer.subscribe([queue])
            self._kafka_consumers[queue] = consumer

        return consumer

    def _put(self, queue, message, **kwargs):
        """Put a message on the topic/queue"""
        queue = self.sanitize_queue_name(queue)
        producer = self._get_producer(queue)
        producer.produce(queue, str_to_bytes(dumps(message)))
        producer.flush()

    def _get(self, queue, **kwargs):
        """Get a message from the topic/queue"""
        queue = self.sanitize_queue_name(queue)
        consumer = self._get_consumer(queue)
        message = None

        try:
            message = consumer.poll(self.wait_time_seconds)
        except StopIteration:
            pass

        if not message:
            raise Empty()

        error = message.error()
        if error:
            logger.error(error)
            raise Empty()

        return {**loads(message.value()), "topic": message.topic()}

    def _delete(self, queue, *args, **kwargs):
        """Delete a queue/topic"""
        queue = self.sanitize_queue_name(queue)
        self._kafka_consumers[queue].close()
        self._kafka_consumers.pop(queue)
        self.client.delete_topics([queue])

    def _size(self, queue):
        """Gets the number of pending messages in the topic/queue"""
        queue = self.sanitize_queue_name(queue)

        consumer = self._kafka_consumers.get(queue, None)
        if consumer is None:
            return 0

        size = 0
        for assignment in consumer.assignment():
            topic_partition = TopicPartition(queue, assignment.partition)
            (_, end_offset) = consumer.get_watermark_offsets(topic_partition)
            [committed_offset] = consumer.committed([topic_partition])
            size += end_offset - committed_offset.offset
        return size

    def _new_queue(self, queue, **kwargs):
        """Create a new topic if it does not exist"""
        queue = self.sanitize_queue_name(queue)
        if queue not in self.client.list_topics().topics:
            self.client.create_topics(
                new_topics=[NewTopic(
                    queue,
                    num_partitions=self.transport_options.get('num_partitions',
                                                              1),
                    replication_factor=self.transport_options.get(
                        'replication_factor', 1)
                )])

    def _has_queue(self, queue, **kwargs):
        """Check if a topic already exists"""
        queue = self.sanitize_queue_name(queue)
        return queue in self.client.list_topics().topics

    def _open(self):
        client = AdminClient(self.common_config)

        try:
            # seems to be the only way to check connection
            client.list_topics(timeout=self.wait_time_seconds)
        except confluent_kafka.KafkaException as e:
            raise NoBrokersAvailable(e)

        return client

    @property
    def client(self):
        if self._client is None:
            self._client = self._open()
        return self._client

    @property
    def transport_options(self):
        return self.connection.client.transport_options

    @property
    def conninfo(self):
        return self.connection.client

    @cached_property
    def wait_time_seconds(self):
        return self.transport_options.get('wait_time_seconds',
                                          self.default_wait_time_seconds)

    @cached_property
    def common_config(self):
        config = {
<<<<<<< HEAD
            'bootstrap.servers':
                f'{self.conninfo.hostname}:{int(self.conninfo.port)}',
=======
            'bootstrap.servers': f'{self.conninfo.hostname}:{int(self.conninfo.port)}',
>>>>>>> 52fb571d
        }
        security_protocol = self.transport_options.get('security_protocol',
                                                       'plaintext')
        if security_protocol.lower() != 'plaintext':
            config.update({
                'security.protocol': security_protocol,
                'sasl.username': self.conninfo.userid,
                'sasl.password': self.conninfo.password,
                'sasl.mechanism': self.transport_options.get('sasl_mechanism'),
            })
        return config

    def close(self):
        super().close()
        self._kafka_producers = {}

        for consumer in self._kafka_consumers.values():
            consumer.close()

        self._kafka_consumers = {}


class Transport(virtual.Transport):
    def as_uri(self, uri: str, include_password=False, mask='**') -> str:
        pass

    Channel = Channel

    default_port = DEFAULT_PORT

    driver_type = 'kafka'
    driver_name = 'confluentkafka'

    recoverable_connection_errors = (
        NoBrokersAvailable,
    )

    def __init__(self, *args, **kwargs):
        if confluent_kafka is None:
            raise ImportError('The confluent-kafka library is not installed')

        super().__init__(*args, **kwargs)

    def driver_version(self):
        return confluent_kafka.__version__

    def establish_connection(self):
        return super().establish_connection()

    def close_connection(self, connection):
        return super().close_connection(connection)<|MERGE_RESOLUTION|>--- conflicted
+++ resolved
@@ -67,7 +67,6 @@
         message = self._not_yet_acked.pop(delivery_tag)
         consumer = self.channel._get_consumer(message.topic)
         consumer.commit()
-        self.reject()
 
     def reject(self, delivery_tag, requeue=False):
         """Reject a message by delivery tag.
@@ -241,12 +240,8 @@
     @cached_property
     def common_config(self):
         config = {
-<<<<<<< HEAD
             'bootstrap.servers':
                 f'{self.conninfo.hostname}:{int(self.conninfo.port)}',
-=======
-            'bootstrap.servers': f'{self.conninfo.hostname}:{int(self.conninfo.port)}',
->>>>>>> 52fb571d
         }
         security_protocol = self.transport_options.get('security_protocol',
                                                        'plaintext')
