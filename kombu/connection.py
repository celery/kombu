"""Client (Connection)."""

from __future__ import annotations

import os
import socket
import sys
from contextlib import contextmanager
from itertools import count, cycle
from operator import itemgetter
<<<<<<< HEAD
from typing import TYPE_CHECKING, Any, Union
=======
from typing import TYPE_CHECKING
>>>>>>> c6c19422

try:
    from ssl import CERT_NONE
    ssl_available = True
except ImportError:  # pragma: no cover
    CERT_NONE = None
    ssl_available = False


# jython breaks on relative import for .exceptions for some reason
# (Issue #112)
from kombu import exceptions

from .log import get_logger
from .resource import Resource
from .transport import get_transport_cls, supports_librabbitmq
from .utils.collections import HashedSeq
from .utils.functional import dictfilter, lazy, retry_over_time, shufflecycle
from .utils.objects import cached_property
from .utils.url import as_url, maybe_sanitize_url, parse_url, quote, urlparse

if TYPE_CHECKING:
<<<<<<< HEAD
    from kombu.transport.virtual import Channel

    if sys.version_info < (3, 10):
        from typing_extensions import TypeGuard
    else:
        from typing import TypeGuard

=======
    from types import TracebackType
>>>>>>> c6c19422

__all__ = ('Connection', 'ConnectionPool', 'ChannelPool')

logger = get_logger(__name__)

roundrobin_failover = cycle

resolve_aliases = {
    'pyamqp': 'amqp',
    'librabbitmq': 'amqp',
}

failover_strategies = {
    'round-robin': roundrobin_failover,
    'shuffle': shufflecycle,
}

_log_connection = os.environ.get('KOMBU_LOG_CONNECTION', False)
_log_channel = os.environ.get('KOMBU_LOG_CHANNEL', False)


class Connection:
    """A connection to the broker.

    Example:
        >>> Connection('amqp://guest:guest@localhost:5672//')
        >>> Connection('amqp://foo;amqp://bar',
        ...            failover_strategy='round-robin')
        >>> Connection('redis://', transport_options={
        ...     'visibility_timeout': 3000,
        ... })

        >>> import ssl
        >>> Connection('amqp://', login_method='EXTERNAL', ssl={
        ...    'ca_certs': '/etc/pki/tls/certs/something.crt',
        ...    'keyfile': '/etc/something/system.key',
        ...    'certfile': '/etc/something/system.cert',
        ...    'cert_reqs': ssl.CERT_REQUIRED,
        ... })

    Note:
        SSL currently only works with the py-amqp, and qpid
        transports.  For other transports you can use stunnel.

    Arguments:
        URL (str, Sequence): Broker URL, or a list of URLs.

    Keyword Arguments:
        ssl (bool/dict): Use SSL to connect to the server.
            Default is ``False``.
            May not be supported by the specified transport.
        transport (Transport): Default transport if not specified in the URL.
        connect_timeout (float): Timeout in seconds for connecting to the
            server. May not be supported by the specified transport.
        transport_options (Dict): A dict of additional connection arguments to
            pass to alternate kombu channel implementations.  Consult the
            transport documentation for available options.
        heartbeat (float): Heartbeat interval in int/float seconds.
            Note that if heartbeats are enabled then the
            :meth:`heartbeat_check` method must be called regularly,
            around once per second.

    Note:
        The connection is established lazily when needed. If you need the
        connection to be established, then force it by calling
        :meth:`connect`::

            >>> conn = Connection('amqp://')
            >>> conn.connect()

        and always remember to close the connection::

            >>> conn.release()

    These options have been replaced by the URL argument, but are still
    supported for backwards compatibility:

    :keyword hostname: Host name/address.
        NOTE: You cannot specify both the URL argument and use the hostname
        keyword argument at the same time.
    :keyword userid: Default user name if not provided in the URL.
    :keyword password: Default password if not provided in the URL.
    :keyword virtual_host: Default virtual host if not provided in the URL.
    :keyword port: Default port if not provided in the URL.
    """

    port = None
    virtual_host = '/'
    connect_timeout = 5

    _closed = None
    _connection = None
    _default_channel = None
    _transport = None
    _logger = False
    uri_prefix = None

    #: The cache of declared entities is per connection,
    #: in case the server loses data.
    declared_entities = None

    #: Iterator returning the next broker URL to try in the event
    #: of connection failure (initialized by :attr:`failover_strategy`).
    cycle = None

    #: Additional transport specific options,
    #: passed on to the transport instance.
    transport_options = None

    #: Strategy used to select new hosts when reconnecting after connection
    #: failure.  One of "round-robin", "shuffle" or any custom iterator
    #: constantly yielding new URLs to try.
    failover_strategy = 'round-robin'

    #: Heartbeat value, currently only supported by the py-amqp transport.
    heartbeat = None

    resolve_aliases = resolve_aliases
    failover_strategies = failover_strategies

    hostname = userid = password = ssl = login_method = None

    def __init__(self, hostname='localhost', userid=None,
                 password=None, virtual_host=None, port=None, insist=False,
                 ssl=False, transport=None, connect_timeout=5,
                 transport_options=None, login_method=None, uri_prefix=None,
                 heartbeat=0, failover_strategy='round-robin',
                 alternates=None, **kwargs):
        alt = [] if alternates is None else alternates
        # have to spell the args out, just to get nice docstrings :(
        params = self._initial_params = {
            'hostname': hostname, 'userid': userid,
            'password': password, 'virtual_host': virtual_host,
            'port': port, 'insist': insist, 'ssl': ssl,
            'transport': transport, 'connect_timeout': connect_timeout,
            'login_method': login_method, 'heartbeat': heartbeat
        }

        if hostname and not isinstance(hostname, str):
            alt.extend(hostname)
            hostname = alt[0]
            params.update(hostname=hostname)
        if hostname:
            if ';' in hostname:
                alt = hostname.split(';') + alt
                hostname = alt[0]
                params.update(hostname=hostname)
            if '://' in hostname and '+' in hostname[:hostname.index('://')]:
                # e.g. sqla+mysql://root:masterkey@localhost/
                params['transport'], params['hostname'] = \
                    hostname.split('+', 1)
                self.uri_prefix = params['transport']
            elif '://' in hostname:
                transport = transport or urlparse(hostname).scheme
                if not get_transport_cls(transport).can_parse_url:
                    # we must parse the URL
                    url_params = parse_url(hostname)
                    params.update(
                        dictfilter(url_params),
                        hostname=url_params['hostname'],
                    )

                params['transport'] = transport

        self._init_params(**params)

        # fallback hosts
        self.alt = alt
        # keep text representation for .info
        # only temporary solution as this won't work when
        # passing a custom object (Issue celery/celery#3320).
        self._failover_strategy = failover_strategy or 'round-robin'
        self.failover_strategy = self.failover_strategies.get(
            self._failover_strategy) or self._failover_strategy
        if self.alt:
            self.cycle = self.failover_strategy(self.alt)
            next(self.cycle)  # skip first entry

        if transport_options is None:
            transport_options = {}
        self.transport_options = transport_options

        if _log_connection:  # pragma: no cover
            self._logger = True

        if uri_prefix:
            self.uri_prefix = uri_prefix

        self.declared_entities = set()

    def switch(self, conn_str):
        """Switch connection parameters to use a new URL or hostname.

        Note:
            Does not reconnect!

        Arguments:
            conn_str (str): either a hostname or URL.
        """
        self.close()
        self.declared_entities.clear()
        self._closed = False
        conn_params = (
            parse_url(conn_str) if "://" in conn_str else {"hostname": conn_str}  # noqa
        )
        self._init_params(**dict(self._initial_params, **conn_params))

    def maybe_switch_next(self):
        """Switch to next URL given by the current failover strategy."""
        if self.cycle:
            self.switch(next(self.cycle))

    def _init_params(self, hostname, userid, password, virtual_host, port,
                     insist, ssl, transport, connect_timeout,
                     login_method, heartbeat):
        transport = transport or 'amqp'
        if transport == 'amqp' and supports_librabbitmq():
            transport = 'librabbitmq'
        if transport == 'rediss' and ssl_available and not ssl:
            logger.warning(
                'Secure redis scheme specified (rediss) with no ssl '
                'options, defaulting to insecure SSL behaviour.'
            )
            ssl = {'ssl_cert_reqs': CERT_NONE}
        self.hostname = hostname
        self.userid = userid
        self.password = password
        self.login_method = login_method
        self.virtual_host = virtual_host or self.virtual_host
        self.port = port or self.port
        self.insist = insist
        self.connect_timeout = connect_timeout
        self.ssl = ssl
        self.transport_cls = transport
        self.heartbeat = heartbeat and float(heartbeat)

    def register_with_event_loop(self, loop):
        self.transport.register_with_event_loop(self.connection, loop)

    def _debug(self, msg, *args, **kwargs):
        if self._logger:  # pragma: no cover
            fmt = '[Kombu connection:{id:#x}] {msg}'
            logger.debug(fmt.format(id=id(self), msg=str(msg)),
                         *args, **kwargs)

    def connect(self):
        """Establish connection to server immediately."""
        return self._ensure_connection(
            max_retries=1, reraise_as_library_errors=False
        )

    def channel(self):
        """Create and return a new channel."""
        self._debug('create channel')
        chan = self.transport.create_channel(self.connection)
        if _log_channel:  # pragma: no cover
            from .utils.debug import Logwrapped
            return Logwrapped(chan, 'kombu.channel',
                              '[Kombu channel:{0.channel_id}] ')
        return chan

    def heartbeat_check(self, rate=2):
        """Check heartbeats.

        Allow the transport to perform any periodic tasks
        required to make heartbeats work.  This should be called
        approximately every second.

        If the current transport does not support heartbeats then
        this is a noop operation.

        Arguments:
            rate (int): Rate is how often the tick is called
                compared to the actual heartbeat value.  E.g. if
                the heartbeat is set to 3 seconds, and the tick
                is called every 3 / 2 seconds, then the rate is 2.
                This value is currently unused by any transports.
        """
        return self.transport.heartbeat_check(self.connection, rate=rate)

    def drain_events(self, **kwargs):
        """Wait for a single event from the server.

        Arguments:
            timeout (float): Timeout in seconds before we give up.

        Raises:
            socket.timeout: if the timeout is exceeded.
        """
        return self.transport.drain_events(self.connection, **kwargs)

    def maybe_close_channel(self, channel):
        """Close given channel, but ignore connection and channel errors."""
        try:
            channel.close()
        except (self.connection_errors + self.channel_errors):
            pass

    def _do_close_self(self):
        # Close only connection and channel(s), but not transport.
        self.declared_entities.clear()
        if self._default_channel:
            self.maybe_close_channel(self._default_channel)
        if self._connection:
            try:
                self.transport.close_connection(self._connection)
            except self.connection_errors + (AttributeError, socket.error):
                pass
            self._connection = None

    def _close(self):
        """Really close connection, even if part of a connection pool."""
        self._do_close_self()
        self._do_close_transport()
        self._debug('closed')
        self._closed = True

    def _do_close_transport(self):
        if self._transport:
            self._transport.client = None
            self._transport = None

    def collect(self, socket_timeout=None):
        # amqp requires communication to close, we don't need that just
        # to clear out references, Transport._collect can also be implemented
        # by other transports that want fast after fork
        try:
            gc_transport = self._transport._collect
        except AttributeError:
            _timeo = socket.getdefaulttimeout()
            socket.setdefaulttimeout(socket_timeout)
            try:
                self._do_close_self()
            except socket.timeout:
                pass
            finally:
                socket.setdefaulttimeout(_timeo)
        else:
            gc_transport(self._connection)

        self._do_close_transport()
        self.declared_entities.clear()
        self._connection = None

    def release(self):
        """Close the connection (if open)."""
        self._close()
    close = release

    def ensure_connection(self, *args, **kwargs):
        """Public interface of _ensure_connection for retro-compatibility.

        Returns kombu.Connection instance.
        """
        self._ensure_connection(*args, **kwargs)
        return self

    def _ensure_connection(
        self, errback=None, max_retries=None,
        interval_start=2, interval_step=2, interval_max=30,
        callback=None, reraise_as_library_errors=True,
        timeout=None
    ):
        """Ensure we have a connection to the server.

        If not retry establishing the connection with the settings
        specified.

        Arguments:
            errback (Callable): Optional callback called each time the
                connection can't be established.  Arguments provided are
                the exception raised and the interval that will be
                slept ``(exc, interval)``.

            max_retries (int): Maximum number of times to retry.
                If this limit is exceeded the connection error
                will be re-raised.

            interval_start (float): The number of seconds we start
                sleeping for.
            interval_step (float): How many seconds added to the interval
                for each retry.
            interval_max (float): Maximum number of seconds to sleep between
                each retry.
            callback (Callable): Optional callback that is called for every
                internal iteration (1 s).
            timeout (int): Maximum amount of time in seconds to spend
                waiting for connection
        """
        if self.connected:
            return self._connection

        def on_error(exc, intervals, retries, interval=0):
            round = self.completes_cycle(retries)
            if round:
                interval = next(intervals)
            if errback:
                errback(exc, interval)
            self.maybe_switch_next()  # select next host

            return interval if round else 0

        ctx = self._reraise_as_library_errors
        if not reraise_as_library_errors:
            ctx = self._dummy_context
        with ctx():
            return retry_over_time(
                self._connection_factory, self.recoverable_connection_errors,
                (), {}, on_error, max_retries,
                interval_start, interval_step, interval_max,
                callback, timeout=timeout
            )

    @contextmanager
    def _reraise_as_library_errors(
            self,
            ConnectionError=exceptions.OperationalError,
            ChannelError=exceptions.OperationalError):
        try:
            yield
        except (ConnectionError, ChannelError):
            raise
        except self.recoverable_connection_errors as exc:
            raise ConnectionError(str(exc)) from exc
        except self.recoverable_channel_errors as exc:
            raise ChannelError(str(exc)) from exc

    @contextmanager
    def _dummy_context(self):
        yield

    def completes_cycle(self, retries):
        """Return true if the cycle is complete after number of `retries`."""
        return not (retries + 1) % len(self.alt) if self.alt else True

    def revive(self, new_channel):
        """Revive connection after connection re-established."""
        if self._default_channel and new_channel is not self._default_channel:
            self.maybe_close_channel(self._default_channel)
            self._default_channel = None

    def ensure(self, obj, fun, errback=None, max_retries=None,
               interval_start=1, interval_step=1, interval_max=1,
               on_revive=None):
        """Ensure operation completes.

        Regardless of any channel/connection errors occurring.

        Retries by establishing the connection, and reapplying
        the function.

        Arguments:
            obj: The object to ensure an action on.
            fun (Callable): Method to apply.

            errback (Callable): Optional callback called each time the
                connection can't be established.  Arguments provided are
                the exception raised and the interval that will
                be slept ``(exc, interval)``.

            max_retries (int): Maximum number of times to retry.
                If this limit is exceeded the connection error
                will be re-raised.

            interval_start (float): The number of seconds we start
                sleeping for.
            interval_step (float): How many seconds added to the interval
                for each retry.
            interval_max (float): Maximum number of seconds to sleep between
                each retry.
            on_revive (Callable): Optional callback called whenever
                revival completes successfully

        Examples:
            >>> from kombu import Connection, Producer
            >>> conn = Connection('amqp://')
            >>> producer = Producer(conn)

            >>> def errback(exc, interval):
            ...     logger.error('Error: %r', exc, exc_info=1)
            ...     logger.info('Retry in %s seconds.', interval)

            >>> publish = conn.ensure(producer, producer.publish,
            ...                       errback=errback, max_retries=3)
            >>> publish({'hello': 'world'}, routing_key='dest')
        """
        def _ensured(*args, **kwargs):
            got_connection = 0
            conn_errors = self.recoverable_connection_errors
            chan_errors = self.recoverable_channel_errors
            has_modern_errors = hasattr(
                self.transport, 'recoverable_connection_errors',
            )
            with self._reraise_as_library_errors():
                for retries in count(0):  # for infinity
                    try:
                        return fun(*args, **kwargs)
                    except conn_errors as exc:
                        if got_connection and not has_modern_errors:
                            # transport can not distinguish between
                            # recoverable/irrecoverable errors, so we propagate
                            # the error if it persists after a new connection
                            # was successfully established.
                            raise
                        if max_retries is not None and retries >= max_retries:
                            raise
                        self._debug('ensure connection error: %r',
                                    exc, exc_info=1)
                        self.collect()
                        errback and errback(exc, 0)
                        remaining_retries = None
                        if max_retries is not None:
                            remaining_retries = max(max_retries - retries, 1)
                        self._ensure_connection(
                            errback,
                            remaining_retries,
                            interval_start, interval_step, interval_max,
                            reraise_as_library_errors=False,
                        )
                        channel = self.default_channel
                        obj.revive(channel)
                        if on_revive:
                            on_revive(channel)
                        got_connection += 1
                    except chan_errors as exc:
                        if max_retries is not None and retries > max_retries:
                            raise
                        self._debug('ensure channel error: %r',
                                    exc, exc_info=1)
                        errback and errback(exc, 0)
        _ensured.__name__ = f'{fun.__name__}(ensured)'
        _ensured.__doc__ = fun.__doc__
        _ensured.__module__ = fun.__module__
        return _ensured

    def autoretry(self, fun, channel=None, **ensure_options):
        """Decorator for functions supporting a ``channel`` keyword argument.

        The resulting callable will retry calling the function if
        it raises connection or channel related errors.
        The return value will be a tuple of ``(retval, last_created_channel)``.

        If a ``channel`` is not provided, then one will be automatically
        acquired (remember to close it afterwards).

        See Also:
            :meth:`ensure` for the full list of supported keyword arguments.

        Example:
            >>> channel = connection.channel()
            >>> try:
            ...    ret, channel = connection.autoretry(
            ...         publish_messages, channel)
            ... finally:
            ...    channel.close()
        """
        channels = [channel]

        class Revival:
            __name__ = getattr(fun, '__name__', None)
            __module__ = getattr(fun, '__module__', None)
            __doc__ = getattr(fun, '__doc__', None)

            def __init__(self, connection):
                self.connection = connection

            def revive(self, channel):
                channels[0] = channel

            def __call__(self, *args, **kwargs):
                if channels[0] is None:
                    self.revive(self.connection.default_channel)
                return fun(*args, channel=channels[0], **kwargs), channels[0]

        revive = Revival(self)
        return self.ensure(revive, revive, **ensure_options)

    def create_transport(self):
        return self.get_transport_cls()(client=self)

    def get_transport_cls(self):
        """Get the currently used transport class."""
        transport_cls = self.transport_cls
        if not transport_cls or isinstance(transport_cls, str):
            transport_cls = get_transport_cls(transport_cls)
        return transport_cls

    def clone(self, **kwargs):
        """Create a copy of the connection with same settings."""
        return self.__class__(**dict(self._info(resolve=False), **kwargs))

    def get_heartbeat_interval(self):
        return self.transport.get_heartbeat_interval(self.connection)

    def _info(self, resolve=True):
        transport_cls = self.transport_cls
        if resolve:
            transport_cls = self.resolve_aliases.get(
                transport_cls, transport_cls)
        D = self.transport.default_connection_params

        if not self.hostname and D.get('hostname'):
            logger.warning(
                "No hostname was supplied. "
                f"Reverting to default '{D.get('hostname')}'")
            hostname = D.get('hostname')
        else:
            hostname = self.hostname

        if self.uri_prefix:
            hostname = f'{self.uri_prefix}+{hostname}'

        info = (
            ('hostname', hostname),
            ('userid', self.userid or D.get('userid')),
            ('password', self.password or D.get('password')),
            ('virtual_host', self.virtual_host or D.get('virtual_host')),
            ('port', self.port or D.get('port')),
            ('insist', self.insist),
            ('ssl', self.ssl),
            ('transport', transport_cls),
            ('connect_timeout', self.connect_timeout),
            ('transport_options', self.transport_options),
            ('login_method', self.login_method or D.get('login_method')),
            ('uri_prefix', self.uri_prefix),
            ('heartbeat', self.heartbeat),
            ('failover_strategy', self._failover_strategy),
            ('alternates', self.alt),
        )
        return info

    def info(self):
        """Get connection info."""
        return dict(self._info())

    def __eqhash__(self):
        return HashedSeq(self.transport_cls, self.hostname, self.userid,
                         self.password, self.virtual_host, self.port,
                         repr(self.transport_options))

    def as_uri(self, include_password=False, mask='**',
               getfields=itemgetter('port', 'userid', 'password',
                                    'virtual_host', 'transport')) -> str:
        """Convert connection parameters to URL form."""
        hostname = self.hostname or 'localhost'
        if self.transport.can_parse_url:
            connection_as_uri = self.hostname
            try:
                return self.transport.as_uri(
                    connection_as_uri, include_password, mask)
            except NotImplementedError:
                pass

            if self.uri_prefix:
                connection_as_uri = f'{self.uri_prefix}+{hostname}'
            if not include_password:
                connection_as_uri = maybe_sanitize_url(connection_as_uri)
            return connection_as_uri
        if self.uri_prefix:
            connection_as_uri = f'{self.uri_prefix}+{hostname}'
            if not include_password:
                connection_as_uri = maybe_sanitize_url(connection_as_uri)
            return connection_as_uri
        fields = self.info()
        port, userid, password, vhost, transport = getfields(fields)

        return as_url(
            transport, hostname, port, userid, password, quote(vhost),
            sanitize=not include_password, mask=mask,
        )

    def Pool(self, limit=None, **kwargs):
        """Pool of connections.

        See Also:
            :class:`ConnectionPool`.

        Arguments:
            limit (int): Maximum number of active connections.
                Default is no limit.

        Example:
            >>> connection = Connection('amqp://')
            >>> pool = connection.Pool(2)
            >>> c1 = pool.acquire()
            >>> c2 = pool.acquire()
            >>> c3 = pool.acquire()
            Traceback (most recent call last):
              File "<stdin>", line 1, in <module>
              File "kombu/connection.py", line 354, in acquire
              raise ConnectionLimitExceeded(self.limit)
                kombu.exceptions.ConnectionLimitExceeded: 2
            >>> c1.release()
            >>> c3 = pool.acquire()
        """
        return ConnectionPool(self, limit, **kwargs)

    def ChannelPool(self, limit=None, **kwargs):
        """Pool of channels.

        See Also:
            :class:`ChannelPool`.

        Arguments:
            limit (int): Maximum number of active channels.
                Default is no limit.

        Example:
            >>> connection = Connection('amqp://')
            >>> pool = connection.ChannelPool(2)
            >>> c1 = pool.acquire()
            >>> c2 = pool.acquire()
            >>> c3 = pool.acquire()
            Traceback (most recent call last):
              File "<stdin>", line 1, in <module>
              File "kombu/connection.py", line 354, in acquire
              raise ChannelLimitExceeded(self.limit)
                kombu.connection.ChannelLimitExceeded: 2
            >>> c1.release()
            >>> c3 = pool.acquire()
        """
        return ChannelPool(self, limit, **kwargs)

    def Producer(self, channel=None, *args, **kwargs):
        """Create new :class:`kombu.Producer` instance."""
        from .messaging import Producer
        return Producer(channel or self, *args, **kwargs)

    def Consumer(self, queues=None, channel=None, *args, **kwargs):
        """Create new :class:`kombu.Consumer` instance."""
        from .messaging import Consumer
        return Consumer(channel or self, queues, *args, **kwargs)

    def SimpleQueue(self, name, no_ack=None, queue_opts=None,
                    queue_args=None,
                    exchange_opts=None, channel=None, **kwargs):
        """Simple persistent queue API.

        Create new :class:`~kombu.simple.SimpleQueue`, using a channel
        from this connection.

        If ``name`` is a string, a queue and exchange will be automatically
        created using that name as the name of the queue and exchange,
        also it will be used as the default routing key.

        Arguments:
            name (str, kombu.Queue): Name of the queue/or a queue.
            no_ack (bool): Disable acknowledgments. Default is false.
            queue_opts (Dict): Additional keyword arguments passed to the
                constructor of the automatically created :class:`~kombu.Queue`.
            queue_args (Dict): Additional keyword arguments passed to the
                constructor of the automatically created :class:`~kombu.Queue`
                for setting implementation extensions (e.g., in RabbitMQ).
            exchange_opts (Dict): Additional keyword arguments passed to the
                constructor of the automatically created
                :class:`~kombu.Exchange`.
            channel (ChannelT): Custom channel to use. If not specified the
                connection default channel is used.
        """
        from .simple import SimpleQueue
        return SimpleQueue(channel or self, name, no_ack, queue_opts,
                           queue_args,
                           exchange_opts, **kwargs)

    def SimpleBuffer(self, name, no_ack=None, queue_opts=None,
                     queue_args=None,
                     exchange_opts=None, channel=None, **kwargs):
        """Simple ephemeral queue API.

        Create new :class:`~kombu.simple.SimpleQueue` using a channel
        from this connection.

        See Also:
            Same as :meth:`SimpleQueue`, but configured with buffering
            semantics. The resulting queue and exchange will not be durable,
            also auto delete is enabled. Messages will be transient (not
            persistent), and acknowledgments are disabled (``no_ack``).
        """
        from .simple import SimpleBuffer
        return SimpleBuffer(channel or self, name, no_ack, queue_opts,
                            queue_args,
                            exchange_opts, **kwargs)

    def _establish_connection(self):
        self._debug('establishing connection...')
        conn = self.transport.establish_connection()
        self._debug('connection established: %r', self)
        return conn

    def supports_exchange_type(self, exchange_type):
        return exchange_type in self.transport.implements.exchange_type

    def __repr__(self):
        return f'<Connection: {self.as_uri()} at {id(self):#x}>'

    def __copy__(self):
        return self.clone()

    def __reduce__(self):
        return self.__class__, tuple(self.info().values()), None

    def __enter__(self):
        return self

    def __exit__(
        self,
        exc_type: type[BaseException] | None,
        exc_val: BaseException | None,
        exc_tb: TracebackType | None
    ) -> None:
        self.release()

    @property
    def qos_semantics_matches_spec(self):
        return self.transport.qos_semantics_matches_spec(self.connection)

    def _extract_failover_opts(self):
        conn_opts = {'timeout': self.connect_timeout}
        transport_opts = self.transport_options
        if transport_opts:
            if 'max_retries' in transport_opts:
                conn_opts['max_retries'] = transport_opts['max_retries']
            if 'interval_start' in transport_opts:
                conn_opts['interval_start'] = transport_opts['interval_start']
            if 'interval_step' in transport_opts:
                conn_opts['interval_step'] = transport_opts['interval_step']
            if 'interval_max' in transport_opts:
                conn_opts['interval_max'] = transport_opts['interval_max']
        return conn_opts

    @property
    def connected(self):
        """Return true if the connection has been established."""
        return (not self._closed and
                self._connection is not None and
                self.transport.verify_connection(self._connection))

    @property
    def connection(self):
        """The underlying connection object.

        Warning:
            This instance is transport specific, so do not
            depend on the interface of this object.
        """
        if not self._closed:
            if not self.connected:
                return self._ensure_connection(
                    max_retries=1, reraise_as_library_errors=False
                )
            return self._connection

    def _connection_factory(self):
        self.declared_entities.clear()
        self._default_channel = None
        self._connection = self._establish_connection()
        self._closed = False
        return self._connection

    @property
    def default_channel(self) -> "Channel":
        """Default channel.

        Created upon access and closed when the connection is closed.

        Note:
            Can be used for automatic channel handling when you only need one
            channel, and also it is the channel implicitly used if
            a connection is passed instead of a channel, to functions that
            require a channel.
        """
        # make sure we're still connected, and if not refresh.
        conn_opts = self._extract_failover_opts()
        self._ensure_connection(**conn_opts)

        if self._default_channel is None:
            self._default_channel = self.channel()
        return self._default_channel

    @property
    def host(self):
        """The host as a host name/port pair separated by colon."""
        return ':'.join([self.hostname, str(self.port)])

    @property
    def transport(self):
        if self._transport is None:
            self._transport = self.create_transport()
        return self._transport

    @cached_property
    def manager(self):
        """AMQP Management API.

        Experimental manager that can be used to manage/monitor the broker
        instance.

        Not available for all transports.
        """
        return self.transport.manager

    def get_manager(self, *args, **kwargs):
        return self.transport.get_manager(*args, **kwargs)

    @cached_property
    def recoverable_connection_errors(self):
        """Recoverable connection errors.

        List of connection related exceptions that can be recovered from,
        but where the connection must be closed and re-established first.
        """
        try:
            return self.get_transport_cls().recoverable_connection_errors
        except AttributeError:
            # There were no such classification before,
            # and all errors were assumed to be recoverable,
            # so this is a fallback for transports that do
            # not support the new recoverable/irrecoverable classes.
            return self.connection_errors + self.channel_errors

    @cached_property
    def recoverable_channel_errors(self):
        """Recoverable channel errors.

        List of channel related exceptions that can be automatically
        recovered from without re-establishing the connection.
        """
        try:
            return self.get_transport_cls().recoverable_channel_errors
        except AttributeError:
            return ()

    @cached_property
    def connection_errors(self):
        """List of exceptions that may be raised by the connection."""
        return self.get_transport_cls().connection_errors

    @cached_property
    def channel_errors(self):
        """List of exceptions that may be raised by the channel."""
        return self.get_transport_cls().channel_errors

    @property
    def supports_heartbeats(self):
        return self.transport.implements.heartbeats

    @property
    def is_evented(self):
        return self.transport.implements.asynchronous


BrokerConnection = Connection


class ConnectionPool(Resource):
    """Pool of connections."""

    LimitExceeded = exceptions.ConnectionLimitExceeded
    close_after_fork = True

    def __init__(self, connection, limit=None, **kwargs):
        self.connection = connection
        super().__init__(limit=limit)

    def new(self):
        return self.connection.clone()

    def release_resource(self, resource):
        try:
            resource._debug('released')
        except AttributeError:
            pass

    def close_resource(self, resource):
        resource._close()

    def collect_resource(self, resource, socket_timeout=0.1):
        if not isinstance(resource, lazy):
            return resource.collect(socket_timeout)

    @contextmanager
    def acquire_channel(self, block=False):
        with self.acquire(block=block) as connection:
            yield connection, connection.default_channel

    def setup(self):
        if self.limit:
            q = self._resource.queue
            while len(q) < self.limit:
                self._resource.put_nowait(lazy(self.new))

    def prepare(self, resource):
        if callable(resource):
            resource = resource()
        resource._debug('acquired')
        return resource


class ChannelPool(Resource):
    """Pool of channels."""

    LimitExceeded = exceptions.ChannelLimitExceeded

    def __init__(self, connection, limit=None, **kwargs):
        self.connection = connection
        super().__init__(limit=limit)

    def new(self):
        return lazy(self.connection.channel)

    def setup(self):
        channel = self.new()
        if self.limit:
            q = self._resource.queue
            while len(q) < self.limit:
                self._resource.put_nowait(lazy(channel))

    def prepare(self, channel):
        if callable(channel):
            channel = channel()
        return channel


def maybe_channel(channel: Union["Channel", Connection]) -> "Channel":
    """Get channel from object.

    Return the default channel if argument is a connection instance,
    otherwise just return the channel given.
    """
    if is_connection(channel):
        return channel.default_channel
    return channel


def is_connection(obj: Any) -> "TypeGuard[Connection]":
    return isinstance(obj, Connection)<|MERGE_RESOLUTION|>--- conflicted
+++ resolved
@@ -8,11 +8,7 @@
 from contextlib import contextmanager
 from itertools import count, cycle
 from operator import itemgetter
-<<<<<<< HEAD
-from typing import TYPE_CHECKING, Any, Union
-=======
-from typing import TYPE_CHECKING
->>>>>>> c6c19422
+from typing import TYPE_CHECKING, Any
 
 try:
     from ssl import CERT_NONE
@@ -35,7 +31,6 @@
 from .utils.url import as_url, maybe_sanitize_url, parse_url, quote, urlparse
 
 if TYPE_CHECKING:
-<<<<<<< HEAD
     from kombu.transport.virtual import Channel
 
     if sys.version_info < (3, 10):
@@ -43,9 +38,7 @@
     else:
         from typing import TypeGuard
 
-=======
     from types import TracebackType
->>>>>>> c6c19422
 
 __all__ = ('Connection', 'ConnectionPool', 'ChannelPool')
 
@@ -906,7 +899,7 @@
         return self._connection
 
     @property
-    def default_channel(self) -> "Channel":
+    def default_channel(self) -> Channel:
         """Default channel.
 
         Created upon access and closed when the connection is closed.
@@ -1069,7 +1062,7 @@
         return channel
 
 
-def maybe_channel(channel: Union["Channel", Connection]) -> "Channel":
+def maybe_channel(channel: Channel | Connection) -> Channel:
     """Get channel from object.
 
     Return the default channel if argument is a connection instance,
@@ -1080,5 +1073,5 @@
     return channel
 
 
-def is_connection(obj: Any) -> "TypeGuard[Connection]":
+def is_connection(obj: Any) -> TypeGuard[Connection]:
     return isinstance(obj, Connection)