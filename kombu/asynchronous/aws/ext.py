"""Amazon boto3 interface."""

from __future__ import annotations

try:
    import boto3
    from botocore import exceptions
    from botocore.awsrequest import AWSRequest
    from botocore.httpsession import get_cert_path
    from botocore.response import get_response
except ImportError:
    boto3 = None

    class _void:
        pass

    class BotoCoreError(Exception):
        pass

    exceptions = _void()
    exceptions.BotoCoreError = BotoCoreError
    AWSRequest = _void()
    get_response = _void()

<<<<<<< HEAD
    def get_cert_path() -> str:
        """Raises NotImplementedError if boto3 or botocore is not installed."""
        raise NotImplementedError(
            "get_cert_path is unavailable because boto3 or botocore is not installed."
        )
=======
try:
    import sqs_extended_client
except ImportError:
    sqs_extended_client = None

>>>>>>> 2ffdb7af

__all__ = (
    'exceptions', 'AWSRequest', 'get_response', 'get_cert_path',
)<|MERGE_RESOLUTION|>--- conflicted
+++ resolved
@@ -22,20 +22,17 @@
     AWSRequest = _void()
     get_response = _void()
 
-<<<<<<< HEAD
     def get_cert_path() -> str:
         """Raises NotImplementedError if boto3 or botocore is not installed."""
         raise NotImplementedError(
             "get_cert_path is unavailable because boto3 or botocore is not installed."
         )
-=======
+
 try:
     import sqs_extended_client
 except ImportError:
     sqs_extended_client = None
 
->>>>>>> 2ffdb7af
-
 __all__ = (
     'exceptions', 'AWSRequest', 'get_response', 'get_cert_path',
 )