--- conflicted
+++ resolved
@@ -1,24 +1,11 @@
-<<<<<<< HEAD
-from __future__ import absolute_import, unicode_literals
-
-import pytest
-import mock
-=======
->>>>>>> 241b5dcf
 import socket
 import warnings
 from unittest.mock import Mock, patch
 
 import pytest
 
-<<<<<<< HEAD
-from kombu import Connection
-from kombu import pidbox
+from kombu import Connection, pidbox
 from kombu.exceptions import ContentDisallowed, InconsistencyError, OperationalError
-=======
-from kombu import Connection, pidbox
-from kombu.exceptions import ContentDisallowed, InconsistencyError
->>>>>>> 241b5dcf
 from kombu.utils.uuid import uuid
 from kombu.transport.redis import NO_ROUTE_ERROR
 
