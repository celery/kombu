--- conflicted
+++ resolved
@@ -1,7 +1,3 @@
-<<<<<<< HEAD
-=======
-from __future__ import absolute_import, unicode_literals
-
 try:
     from urllib.parse import urlencode
 
@@ -10,7 +6,6 @@
 
 import ssl
 
->>>>>>> 3a0454c2
 import pytest
 
 import kombu.utils.url
