--- conflicted
+++ resolved
@@ -10,23 +10,15 @@
 
 
 def get_connection(
-<<<<<<< HEAD
-        hostname, port, vhost, user_name=None, password=None, transport_options=None):
-=======
         hostname, port, vhost, user_name=None, password=None,
         transport_options=None):
->>>>>>> a2d7cfd8
 
     credentials = f'{user_name}:{password}@' if user_name else ''
 
     return kombu.Connection(
-<<<<<<< HEAD
-        f'redis://{credentials}{hostname}:{port}', transport_options=transport_options)
-=======
         f'redis://{credentials}{hostname}:{port}',
         transport_options=transport_options
     )
->>>>>>> a2d7cfd8
 
 
 @pytest.fixture(params=[None, {'global_keyprefix': '_prefixed_'}])
