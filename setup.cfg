--- conflicted
+++ resolved
@@ -28,12 +28,10 @@
     kombu/utils/uuid.py,
     t/unit/utils/test_uuid.py,
     kombu/utils/text.py,
-<<<<<<< HEAD
     kombu/exceptions.py,
     t/unit/test_exceptions.py,
     kombu/clocks.py,
     t/unit/test_clocks.py,
-=======
     kombu/__init__.py,
     kombu/asynchronous/__init__.py,
     kombu/asynchronous/aws/__init__.py,
@@ -42,7 +40,6 @@
     kombu/transport/__init__.py,
     kombu/transport/virtual/__init__.py,
     kombu/utils/__init__.py,
->>>>>>> 0f9f554b
     kombu/asynchronous/semaphore.py
 
 
