[tox]
envlist =
    {pypy3.9,3.8,3.9,3.10,3.11}-unit
    {pypy3.9,3.8,3.9,3.10,3.11}-linux-integration-py-amqp
    {pypy3.9,3.8,3.9,3.10,3.11}-linux-integration-redis
    {pypy3.9,3.8,3.9,3.10,3.11}-linux-integration-mongodb
    {3.8,3.9,3.10,3.11}-linux-integration-kafka
    flake8
    apicheck
    pydocstyle

requires = tox-docker>=3.0

[gh-actions]
python =
    3.8: py38
    3.9: py39
    3.10: py310, mypy
    3.11: py311

[testenv]
sitepackages = False
setenv = C_DEBUG_TEST = 1
passenv =
  DISTUTILS_USE_SDK
deps=
    -r{toxinidir}/requirements/dev.txt
    apicheck,pypy3.9,3.8,3.9,3.10,3.11: -r{toxinidir}/requirements/default.txt
    apicheck,pypy3.9,3.8,3.9,3.10,3.11: -r{toxinidir}/requirements/test.txt
    apicheck,pypy3.9,linux,3.8-linux,3.9-linux,3.10-linux,3.11-linux: -r{toxinidir}/requirements/test-ci.txt
    apicheck,3.8-linux,3.9-linux,3.10-linux,3.11-linux: -r{toxinidir}/requirements/extras/confluentkafka.txt
    3.8-windows,3.9-windows,3.10-windows,3.11-windows: -r{toxinidir}/requirements/test-ci-windows.txt
    apicheck,linkcheck: -r{toxinidir}/requirements/docs.txt
    flake8,pydocstyle,mypy: -r{toxinidir}/requirements/pkgutils.txt

commands =
    unit: python -bb -m pytest -rxs -xv --cov=kombu --cov-report=xml --no-cov-on-fail {posargs}
    integration-py-amqp: pytest -xv -E py-amqp t/integration {posargs:-n2}
    integration-redis: pytest -xv -E redis t/integration {posargs:-n2}
    integration-mongodb: pytest -xv -E mongodb t/integration {posargs:-n2}
    integration-kafka: pytest -xv -E kafka t/integration {posargs:-n2}

basepython =
    pypy3.9: pypy3.9
    pypy3.8: pypy3.8
<<<<<<< HEAD
    3.8,mypy: python3.8
    3.9,apicheck,pydocstyle,flake8,linkcheck,cov: python3.9
    3.10: python3.10
=======
    3.7: python3.7
    3.8: python3.8
    3.9: python3.9
    3.10,apicheck,pydocstyle,flake8,linkcheck,cov,mypy: python3.10
>>>>>>> c03335e1
    3.11: python3.11

install_command = python -m pip --disable-pip-version-check install {opts} {packages}

docker =
    integration-py-amqp: rabbitmq
    integration-redis: redis
    integration-mongodb: mongodb
    integration-kafka: zookeeper
    integration-kafka: kafka

dockerenv =
    PYAMQP_INTEGRATION_INSTANCE=1
    RABBITMQ_SERVER_ADDITIONAL_ERL_ARGS=-rabbit tcp_listeners [5672]

[docker:rabbitmq]
image = rabbitmq
ports = 5672:5672/tcp
healthcheck_cmd = /bin/bash -c 'rabbitmq-diagnostics ping -q'
healthcheck_interval = 10
healthcheck_timeout = 10
healthcheck_retries = 30
healthcheck_start_period = 5

[docker:redis]
image = redis
ports = 6379:6379/tcp
healthcheck_cmd = /bin/sh -c 'redis-cli ping'
healthcheck_interval = 10
healthcheck_timeout = 10
healthcheck_retries = 30
healthcheck_start_period = 5

[docker:mongodb]
image = mongo
ports = 27017:27017/tcp
healthcheck_cmd = /usr/bin/mongosh --eval 'db.runCommand("ping")'
healthcheck_interval = 10
healthcheck_timeout = 10
healthcheck_retries = 30
healthcheck_start_period = 5

[docker:zookeeper]
image = bitnami/zookeeper:latest
ports = 2181:2181/tcp
healthcheck_interval = 10
healthcheck_timeout = 10
healthcheck_retries = 30
healthcheck_start_period = 5
environment = ALLOW_ANONYMOUS_LOGIN=yes

[docker:kafka]
image = bitnami/kafka:3.4.0-debian-11-r21
ports =
    9092:9092/tcp
healthcheck_cmd = /bin/bash -c 'kafka-topics.sh --list --bootstrap-server 127.0.0.1:9092'
healthcheck_interval = 10
healthcheck_timeout = 10
healthcheck_retries = 30
healthcheck_start_period = 5
links =
    zookeeper:zookeeper
environment =
    KAFKA_BROKER_ID=1
    KAFKA_CFG_LISTENERS=PLAINTEXT://:9092
    KAFKA_CFG_ADVERTISED_LISTENERS=PLAINTEXT://127.0.0.1:9092
    KAFKA_CFG_ZOOKEEPER_CONNECT=zookeeper:2181
    ALLOW_PLAINTEXT_LISTENER=yes

[testenv:apicheck]
commands = pip install -U -r{toxinidir}/requirements/dev.txt
    sphinx-build -j2 -b apicheck -d {envtmpdir}/doctrees docs docs/_build/apicheck

[testenv:linkcheck]
commands = pip install -U -r{toxinidir}/requirements/dev.txt
    sphinx-build -j2 -W -b linkcheck -d {envtmpdir}/doctrees docs docs/_build/linkcheck

[testenv:flake8]
commands =
    flake8 -j2 {toxinidir}/kombu {toxinidir}/t

[testenv:pydocstyle]
commands =
    pydocstyle {toxinidir}/kombu

[testenv:mypy]
commands = python -m mypy --config-file setup.cfg<|MERGE_RESOLUTION|>--- conflicted
+++ resolved
@@ -43,16 +43,9 @@
 basepython =
     pypy3.9: pypy3.9
     pypy3.8: pypy3.8
-<<<<<<< HEAD
-    3.8,mypy: python3.8
-    3.9,apicheck,pydocstyle,flake8,linkcheck,cov: python3.9
-    3.10: python3.10
-=======
-    3.7: python3.7
     3.8: python3.8
     3.9: python3.9
     3.10,apicheck,pydocstyle,flake8,linkcheck,cov,mypy: python3.10
->>>>>>> c03335e1
     3.11: python3.11
 
 install_command = python -m pip --disable-pip-version-check install {opts} {packages}
