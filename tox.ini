[tox]
envlist =
    {pypy3.7,pypy3.8,3.7,3.8,3.9,3.10}-unit
    {pypy3.7,pypy3.8,3.7,3.8,3.9,3.10}-linux-integration-py-amqp
    {pypy3.7,pypy3.8,3.7,3.8,3.9,3.10}-linux-integration-redis
<<<<<<< HEAD
    {pypy3.7,pypy3.8,3.7,3.8,3.9,3.10}-linux-integration-kafka
=======
    {pypy3.7,pypy3.8,3.7,3.8,3.9,3.10}-linux-integration-mongodb
>>>>>>> 14d395aa
    flake8
    flakeplus
    apicheck
    pydocstyle

requires = tox-docker>=3.0

[testenv]
sitepackages = False
setenv = C_DEBUG_TEST = 1
passenv =
  DISTUTILS_USE_SDK
deps=
    -r{toxinidir}/requirements/dev.txt
    apicheck,pypy3.7,pypy3.8,3.7,3.8,3.9,3.10: -r{toxinidir}/requirements/default.txt
    apicheck,pypy3.7,pypy3.8,3.7,3.8,3.9,3.10: -r{toxinidir}/requirements/test.txt
    apicheck,pypy3.7,pypy3.8,3.7-linux,3.8-linux,3.9-linux,3.10-linux: -r{toxinidir}/requirements/test-ci.txt
    3.7-windows,3.8-windows,3.9-windows,3.10-windows: -r{toxinidir}/requirements/test-ci-windows.txt
    apicheck,linkcheck: -r{toxinidir}/requirements/docs.txt
    flake8,flakeplus,pydocstyle,mypy: -r{toxinidir}/requirements/pkgutils.txt

commands =
    unit: python -bb -m pytest -rxs -xv --cov=kombu --cov-report=xml --no-cov-on-fail {posargs}
    integration-py-amqp: py.test -xv -E py-amqp t/integration {posargs:-n2}
    integration-redis: py.test -xv -E redis t/integration {posargs:-n2}
<<<<<<< HEAD
    integration-kafka: py.test -xv -E kafka t/integration {posargs:-n2}
=======
    integration-mongodb: py.test -xv -E mongodb t/integration {posargs:-n2}
>>>>>>> 14d395aa

basepython =
    pypy3.7: pypy3.7
    pypy3.8: pypy3.8
    3.7: python3.7
    3.8,mypy: python3.8
    3.9,apicheck,pydocstyle,flake8,linkcheck,cov: python3.9
    3.10: python3.10

install_command = python -m pip --disable-pip-version-check install {opts} {packages}

docker =
    integration-py-amqp: rabbitmq
    integration-redis: redis
<<<<<<< HEAD
    integration-kafka: zookeeper
    integration-kafka: kafka
=======
    integration-mongodb: mongodb
>>>>>>> 14d395aa

dockerenv =
    PYAMQP_INTEGRATION_INSTANCE=1
    RABBITMQ_SERVER_ADDITIONAL_ERL_ARGS=-rabbit tcp_listeners [5672]

[docker:rabbitmq]
image = rabbitmq
ports = 5672:5672/tcp
healthcheck_cmd = /bin/bash -c 'rabbitmq-diagnostics ping -q'
healthcheck_interval = 10
healthcheck_timeout = 10
healthcheck_retries = 30
healthcheck_start_period = 5

[docker:redis]
image = redis
ports = 6379:6379/tcp
healthcheck_cmd = /bin/sh -c 'redis-cli ping'
healthcheck_interval = 10
healthcheck_timeout = 10
healthcheck_retries = 30
healthcheck_start_period = 5

<<<<<<< HEAD
[docker:zookeeper]
image = bitnami/zookeeper:latest
ports = 2181:2181/tcp
=======
[docker:mongodb]
image = mongo
ports = 27017:27017/tcp
healthcheck_cmd = /usr/bin/mongosh --eval 'db.runCommand("ping")'
>>>>>>> 14d395aa
healthcheck_interval = 10
healthcheck_timeout = 10
healthcheck_retries = 30
healthcheck_start_period = 5
<<<<<<< HEAD
environment =
    ALLOW_ANONYMOUS_LOGIN=yes

[docker:kafka]
image = bitnami/kafka:latest
ports =
    9092:9092/tcp
healthcheck_cmd = /bin/bash -c 'kafka-topics.sh --list --bootstrap-server 127.0.0.1:9092'
healthcheck_interval = 10
healthcheck_timeout = 10
healthcheck_retries = 30
healthcheck_start_period = 5
links =
    zookeeper:zookeeper
environment =
    KAFKA_BROKER_ID=1
    KAFKA_CFG_LISTENERS=PLAINTEXT://:9092
    KAFKA_CFG_ADVERTISED_LISTENERS=PLAINTEXT://127.0.0.1:9092
    KAFKA_CFG_ZOOKEEPER_CONNECT=zookeeper:2181
    KAFKA_CFG_GROUP_MIN_SESSION_TIMEOUT_MS=6000
    KAFKA_CFG_GROUP_MAX_SESSION_TIMEOUT_MS=1800000
    ALLOW_PLAINTEXT_LISTENER=yes
=======
>>>>>>> 14d395aa

[testenv:apicheck]
commands = pip install -U -r{toxinidir}/requirements/dev.txt
    sphinx-build -j2 -b apicheck -d {envtmpdir}/doctrees docs docs/_build/apicheck

[testenv:linkcheck]
commands = pip install -U -r{toxinidir}/requirements/dev.txt
    sphinx-build -j2 -W -b linkcheck -d {envtmpdir}/doctrees docs docs/_build/linkcheck

[testenv:flake8]
commands =
    flake8 -j2 {toxinidir}/kombu {toxinidir}/t

[testenv:pydocstyle]
commands =
    pydocstyle {toxinidir}/kombu

[testenv:mypy]
commands = python -m mypy --config-file setup.cfg<|MERGE_RESOLUTION|>--- conflicted
+++ resolved
@@ -3,13 +3,9 @@
     {pypy3.7,pypy3.8,3.7,3.8,3.9,3.10}-unit
     {pypy3.7,pypy3.8,3.7,3.8,3.9,3.10}-linux-integration-py-amqp
     {pypy3.7,pypy3.8,3.7,3.8,3.9,3.10}-linux-integration-redis
-<<<<<<< HEAD
     {pypy3.7,pypy3.8,3.7,3.8,3.9,3.10}-linux-integration-kafka
-=======
     {pypy3.7,pypy3.8,3.7,3.8,3.9,3.10}-linux-integration-mongodb
->>>>>>> 14d395aa
     flake8
-    flakeplus
     apicheck
     pydocstyle
 
@@ -33,11 +29,8 @@
     unit: python -bb -m pytest -rxs -xv --cov=kombu --cov-report=xml --no-cov-on-fail {posargs}
     integration-py-amqp: py.test -xv -E py-amqp t/integration {posargs:-n2}
     integration-redis: py.test -xv -E redis t/integration {posargs:-n2}
-<<<<<<< HEAD
     integration-kafka: py.test -xv -E kafka t/integration {posargs:-n2}
-=======
     integration-mongodb: py.test -xv -E mongodb t/integration {posargs:-n2}
->>>>>>> 14d395aa
 
 basepython =
     pypy3.7: pypy3.7
@@ -52,12 +45,9 @@
 docker =
     integration-py-amqp: rabbitmq
     integration-redis: redis
-<<<<<<< HEAD
     integration-kafka: zookeeper
     integration-kafka: kafka
-=======
     integration-mongodb: mongodb
->>>>>>> 14d395aa
 
 dockerenv =
     PYAMQP_INTEGRATION_INSTANCE=1
@@ -81,21 +71,19 @@
 healthcheck_retries = 30
 healthcheck_start_period = 5
 
-<<<<<<< HEAD
 [docker:zookeeper]
 image = bitnami/zookeeper:latest
 ports = 2181:2181/tcp
-=======
+
 [docker:mongodb]
 image = mongo
 ports = 27017:27017/tcp
 healthcheck_cmd = /usr/bin/mongosh --eval 'db.runCommand("ping")'
->>>>>>> 14d395aa
 healthcheck_interval = 10
 healthcheck_timeout = 10
 healthcheck_retries = 30
 healthcheck_start_period = 5
-<<<<<<< HEAD
+
 environment =
     ALLOW_ANONYMOUS_LOGIN=yes
 
@@ -118,8 +106,7 @@
     KAFKA_CFG_GROUP_MIN_SESSION_TIMEOUT_MS=6000
     KAFKA_CFG_GROUP_MAX_SESSION_TIMEOUT_MS=1800000
     ALLOW_PLAINTEXT_LISTENER=yes
-=======
->>>>>>> 14d395aa
+
 
 [testenv:apicheck]
 commands = pip install -U -r{toxinidir}/requirements/dev.txt
